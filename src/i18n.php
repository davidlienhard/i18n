--- conflicted
+++ resolved
@@ -187,14 +187,9 @@
         // search for language file
         $this->appliedLang = null;
         foreach ($this->userLangs as $priority => $langcode) {
-<<<<<<< HEAD
-            $this->langFilePath = $this->getConfigFilename($langcode);
+            $langFilePath = $this->getConfigFilename($langcode);
             if ($this->filesystem->fileExists($this->langFilePath)) {
-=======
-            $langFilePath = $this->getConfigFilename($langcode);
-            if (file_exists($langFilePath)) {
                 $this->langFilePath = $langFilePath;
->>>>>>> ed3183de
                 $this->appliedLang = $langcode;
                 break;
             }
