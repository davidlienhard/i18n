{
    "_readme": [
        "This file locks the dependencies of your project to a known state",
        "Read more about it at https://getcomposer.org/doc/01-basic-usage.md#installing-dependencies",
        "This file is @generated automatically"
    ],
<<<<<<< HEAD
    "content-hash": "38cb5d8e8c2edbb7a8a4fdd831ded4f5",
    "packages": [
        {
            "name": "league/flysystem",
            "version": "2.0.5",
            "source": {
                "type": "git",
                "url": "https://github.com/thephpleague/flysystem.git",
                "reference": "27ea64cc9d61ae7b6a5f04bebf062d89dd18e8f7"
            },
            "dist": {
                "type": "zip",
                "url": "https://api.github.com/repos/thephpleague/flysystem/zipball/27ea64cc9d61ae7b6a5f04bebf062d89dd18e8f7",
                "reference": "27ea64cc9d61ae7b6a5f04bebf062d89dd18e8f7",
                "shasum": ""
            },
            "require": {
                "ext-json": "*",
                "league/mime-type-detection": "^1.0.0",
                "php": "^7.2 || ^8.0"
            },
            "conflict": {
                "guzzlehttp/ringphp": "<1.1.1"
            },
            "require-dev": {
                "async-aws/s3": "^1.5",
                "async-aws/simple-s3": "^1.0",
                "aws/aws-sdk-php": "^3.132.4",
                "composer/semver": "^3.0",
                "ext-fileinfo": "*",
                "friendsofphp/php-cs-fixer": "^2.16",
                "google/cloud-storage": "^1.23",
                "phpseclib/phpseclib": "^2.0",
                "phpstan/phpstan": "^0.12.26",
                "phpunit/phpunit": "^8.5 || ^9.4"
            },
            "type": "library",
            "autoload": {
                "psr-4": {
                    "League\\Flysystem\\": "src"
                }
            },
            "notification-url": "https://packagist.org/downloads/",
            "license": [
                "MIT"
            ],
            "authors": [
                {
                    "name": "Frank de Jonge",
                    "email": "info@frankdejonge.nl"
                }
            ],
            "description": "File storage abstraction for PHP",
            "keywords": [
                "WebDAV",
                "aws",
                "cloud",
                "file",
                "files",
                "filesystem",
                "filesystems",
                "ftp",
                "s3",
                "sftp",
                "storage"
            ],
            "support": {
                "issues": "https://github.com/thephpleague/flysystem/issues",
                "source": "https://github.com/thephpleague/flysystem/tree/2.0.5"
            },
            "funding": [
                {
                    "url": "https://offset.earth/frankdejonge",
                    "type": "custom"
                },
                {
                    "url": "https://github.com/frankdejonge",
                    "type": "github"
                },
                {
                    "url": "https://tidelift.com/funding/github/packagist/league/flysystem",
                    "type": "tidelift"
                }
            ],
            "time": "2021-04-11T15:03:35+00:00"
        },
        {
            "name": "league/mime-type-detection",
            "version": "1.7.0",
            "source": {
                "type": "git",
                "url": "https://github.com/thephpleague/mime-type-detection.git",
                "reference": "3b9dff8aaf7323590c1d2e443db701eb1f9aa0d3"
            },
            "dist": {
                "type": "zip",
                "url": "https://api.github.com/repos/thephpleague/mime-type-detection/zipball/3b9dff8aaf7323590c1d2e443db701eb1f9aa0d3",
                "reference": "3b9dff8aaf7323590c1d2e443db701eb1f9aa0d3",
                "shasum": ""
            },
            "require": {
                "ext-fileinfo": "*",
                "php": "^7.2 || ^8.0"
            },
            "require-dev": {
                "friendsofphp/php-cs-fixer": "^2.18",
                "phpstan/phpstan": "^0.12.68",
                "phpunit/phpunit": "^8.5.8 || ^9.3"
            },
            "type": "library",
            "autoload": {
                "psr-4": {
                    "League\\MimeTypeDetection\\": "src"
                }
            },
            "notification-url": "https://packagist.org/downloads/",
            "license": [
                "MIT"
            ],
            "authors": [
                {
                    "name": "Frank de Jonge",
                    "email": "info@frankdejonge.nl"
                }
            ],
            "description": "Mime-type detection for Flysystem",
            "support": {
                "issues": "https://github.com/thephpleague/mime-type-detection/issues",
                "source": "https://github.com/thephpleague/mime-type-detection/tree/1.7.0"
            },
            "funding": [
                {
                    "url": "https://github.com/frankdejonge",
                    "type": "github"
                },
                {
                    "url": "https://tidelift.com/funding/github/packagist/league/flysystem",
                    "type": "tidelift"
                }
            ],
            "time": "2021-01-18T20:58:21+00:00"
        }
    ],
=======
    "content-hash": "d8a5789d8380f9d3fb67e23d34e4823c",
    "packages": [],
>>>>>>> ed3183de
    "packages-dev": [
        {
            "name": "davidlienhard/coding-standard",
            "version": "1.0.5",
            "source": {
                "type": "git",
                "url": "https://github.com/davidlienhard/coding-standard.git",
                "reference": "fef1fa0ec33d0cde446ffba9179d63a8300f799d"
            },
            "dist": {
                "type": "zip",
                "url": "https://api.github.com/repos/davidlienhard/coding-standard/zipball/fef1fa0ec33d0cde446ffba9179d63a8300f799d",
                "reference": "fef1fa0ec33d0cde446ffba9179d63a8300f799d",
                "shasum": ""
            },
            "require": {
                "php": "^8.0",
                "slevomat/coding-standard": "^7",
                "squizlabs/php_codesniffer": "^3"
            },
            "type": "phpcodesniffer-standard",
            "notification-url": "https://packagist.org/downloads/",
            "license": [
                "MIT"
            ],
            "authors": [
                {
                    "name": "David Lienhard",
                    "email": "github@lienhard.win",
                    "homepage": "http://www.lienhard.win/",
                    "role": "Developer"
                }
            ],
            "description": "DavidLienhard PHPCS Coding Standard",
            "keywords": [
                "codesniffer",
                "phpcs"
            ],
            "support": {
                "issues": "https://github.com/davidlienhard/coding-standard/issues",
                "source": "https://github.com/davidlienhard/coding-standard"
            },
            "time": "2021-04-29T10:29:25+00:00"
        },
        {
            "name": "dealerdirect/phpcodesniffer-composer-installer",
            "version": "v0.7.1",
            "source": {
                "type": "git",
                "url": "https://github.com/Dealerdirect/phpcodesniffer-composer-installer.git",
                "reference": "fe390591e0241955f22eb9ba327d137e501c771c"
            },
            "dist": {
                "type": "zip",
                "url": "https://api.github.com/repos/Dealerdirect/phpcodesniffer-composer-installer/zipball/fe390591e0241955f22eb9ba327d137e501c771c",
                "reference": "fe390591e0241955f22eb9ba327d137e501c771c",
                "shasum": ""
            },
            "require": {
                "composer-plugin-api": "^1.0 || ^2.0",
                "php": ">=5.3",
                "squizlabs/php_codesniffer": "^2.0 || ^3.0 || ^4.0"
            },
            "require-dev": {
                "composer/composer": "*",
                "phpcompatibility/php-compatibility": "^9.0",
                "sensiolabs/security-checker": "^4.1.0"
            },
            "type": "composer-plugin",
            "extra": {
                "class": "Dealerdirect\\Composer\\Plugin\\Installers\\PHPCodeSniffer\\Plugin"
            },
            "autoload": {
                "psr-4": {
                    "Dealerdirect\\Composer\\Plugin\\Installers\\PHPCodeSniffer\\": "src/"
                }
            },
            "notification-url": "https://packagist.org/downloads/",
            "license": [
                "MIT"
            ],
            "authors": [
                {
                    "name": "Franck Nijhof",
                    "email": "franck.nijhof@dealerdirect.com",
                    "homepage": "http://www.frenck.nl",
                    "role": "Developer / IT Manager"
                }
            ],
            "description": "PHP_CodeSniffer Standards Composer Installer Plugin",
            "homepage": "http://www.dealerdirect.com",
            "keywords": [
                "PHPCodeSniffer",
                "PHP_CodeSniffer",
                "code quality",
                "codesniffer",
                "composer",
                "installer",
                "phpcs",
                "plugin",
                "qa",
                "quality",
                "standard",
                "standards",
                "style guide",
                "stylecheck",
                "tests"
            ],
            "support": {
                "issues": "https://github.com/dealerdirect/phpcodesniffer-composer-installer/issues",
                "source": "https://github.com/dealerdirect/phpcodesniffer-composer-installer"
            },
            "time": "2020-12-07T18:04:37+00:00"
        },
        {
<<<<<<< HEAD
            "name": "league/flysystem-memory",
            "version": "2.0.5",
            "source": {
                "type": "git",
                "url": "https://github.com/thephpleague/flysystem-memory.git",
                "reference": "f644026c705b8a501543f38cb8b745a603aa4952"
            },
            "dist": {
                "type": "zip",
                "url": "https://api.github.com/repos/thephpleague/flysystem-memory/zipball/f644026c705b8a501543f38cb8b745a603aa4952",
                "reference": "f644026c705b8a501543f38cb8b745a603aa4952",
                "shasum": ""
            },
            "require": {
                "ext-fileinfo": "*",
                "league/flysystem": "^2.0.0",
                "php": "^7.2 || ^8.0"
            },
            "type": "library",
            "autoload": {
                "psr-4": {
                    "League\\Flysystem\\InMemory\\": ""
=======
            "name": "doctrine/instantiator",
            "version": "1.4.0",
            "source": {
                "type": "git",
                "url": "https://github.com/doctrine/instantiator.git",
                "reference": "d56bf6102915de5702778fe20f2de3b2fe570b5b"
            },
            "dist": {
                "type": "zip",
                "url": "https://api.github.com/repos/doctrine/instantiator/zipball/d56bf6102915de5702778fe20f2de3b2fe570b5b",
                "reference": "d56bf6102915de5702778fe20f2de3b2fe570b5b",
                "shasum": ""
            },
            "require": {
                "php": "^7.1 || ^8.0"
            },
            "require-dev": {
                "doctrine/coding-standard": "^8.0",
                "ext-pdo": "*",
                "ext-phar": "*",
                "phpbench/phpbench": "^0.13 || 1.0.0-alpha2",
                "phpstan/phpstan": "^0.12",
                "phpstan/phpstan-phpunit": "^0.12",
                "phpunit/phpunit": "^7.0 || ^8.0 || ^9.0"
            },
            "type": "library",
            "autoload": {
                "psr-4": {
                    "Doctrine\\Instantiator\\": "src/Doctrine/Instantiator/"
                }
            },
            "notification-url": "https://packagist.org/downloads/",
            "license": [
                "MIT"
            ],
            "authors": [
                {
                    "name": "Marco Pivetta",
                    "email": "ocramius@gmail.com",
                    "homepage": "https://ocramius.github.io/"
                }
            ],
            "description": "A small, lightweight utility to instantiate objects in PHP without invoking their constructors",
            "homepage": "https://www.doctrine-project.org/projects/instantiator.html",
            "keywords": [
                "constructor",
                "instantiate"
            ],
            "support": {
                "issues": "https://github.com/doctrine/instantiator/issues",
                "source": "https://github.com/doctrine/instantiator/tree/1.4.0"
            },
            "funding": [
                {
                    "url": "https://www.doctrine-project.org/sponsorship.html",
                    "type": "custom"
                },
                {
                    "url": "https://www.patreon.com/phpdoctrine",
                    "type": "patreon"
                },
                {
                    "url": "https://tidelift.com/funding/github/packagist/doctrine%2Finstantiator",
                    "type": "tidelift"
                }
            ],
            "time": "2020-11-10T18:47:58+00:00"
        },
        {
            "name": "myclabs/deep-copy",
            "version": "1.10.2",
            "source": {
                "type": "git",
                "url": "https://github.com/myclabs/DeepCopy.git",
                "reference": "776f831124e9c62e1a2c601ecc52e776d8bb7220"
            },
            "dist": {
                "type": "zip",
                "url": "https://api.github.com/repos/myclabs/DeepCopy/zipball/776f831124e9c62e1a2c601ecc52e776d8bb7220",
                "reference": "776f831124e9c62e1a2c601ecc52e776d8bb7220",
                "shasum": ""
            },
            "require": {
                "php": "^7.1 || ^8.0"
            },
            "replace": {
                "myclabs/deep-copy": "self.version"
            },
            "require-dev": {
                "doctrine/collections": "^1.0",
                "doctrine/common": "^2.6",
                "phpunit/phpunit": "^7.1"
            },
            "type": "library",
            "autoload": {
                "psr-4": {
                    "DeepCopy\\": "src/DeepCopy/"
                },
                "files": [
                    "src/DeepCopy/deep_copy.php"
                ]
            },
            "notification-url": "https://packagist.org/downloads/",
            "license": [
                "MIT"
            ],
            "description": "Create deep copies (clones) of your objects",
            "keywords": [
                "clone",
                "copy",
                "duplicate",
                "object",
                "object graph"
            ],
            "support": {
                "issues": "https://github.com/myclabs/DeepCopy/issues",
                "source": "https://github.com/myclabs/DeepCopy/tree/1.10.2"
            },
            "funding": [
                {
                    "url": "https://tidelift.com/funding/github/packagist/myclabs/deep-copy",
                    "type": "tidelift"
                }
            ],
            "time": "2020-11-13T09:40:50+00:00"
        },
        {
            "name": "nikic/php-parser",
            "version": "v4.10.5",
            "source": {
                "type": "git",
                "url": "https://github.com/nikic/PHP-Parser.git",
                "reference": "4432ba399e47c66624bc73c8c0f811e5c109576f"
            },
            "dist": {
                "type": "zip",
                "url": "https://api.github.com/repos/nikic/PHP-Parser/zipball/4432ba399e47c66624bc73c8c0f811e5c109576f",
                "reference": "4432ba399e47c66624bc73c8c0f811e5c109576f",
                "shasum": ""
            },
            "require": {
                "ext-tokenizer": "*",
                "php": ">=7.0"
            },
            "require-dev": {
                "ircmaxell/php-yacc": "^0.0.7",
                "phpunit/phpunit": "^6.5 || ^7.0 || ^8.0 || ^9.0"
            },
            "bin": [
                "bin/php-parse"
            ],
            "type": "library",
            "extra": {
                "branch-alias": {
                    "dev-master": "4.9-dev"
                }
            },
            "autoload": {
                "psr-4": {
                    "PhpParser\\": "lib/PhpParser"
                }
            },
            "notification-url": "https://packagist.org/downloads/",
            "license": [
                "BSD-3-Clause"
            ],
            "authors": [
                {
                    "name": "Nikita Popov"
                }
            ],
            "description": "A PHP parser written in PHP",
            "keywords": [
                "parser",
                "php"
            ],
            "support": {
                "issues": "https://github.com/nikic/PHP-Parser/issues",
                "source": "https://github.com/nikic/PHP-Parser/tree/v4.10.5"
            },
            "time": "2021-05-03T19:11:20+00:00"
        },
        {
            "name": "phar-io/manifest",
            "version": "2.0.1",
            "source": {
                "type": "git",
                "url": "https://github.com/phar-io/manifest.git",
                "reference": "85265efd3af7ba3ca4b2a2c34dbfc5788dd29133"
            },
            "dist": {
                "type": "zip",
                "url": "https://api.github.com/repos/phar-io/manifest/zipball/85265efd3af7ba3ca4b2a2c34dbfc5788dd29133",
                "reference": "85265efd3af7ba3ca4b2a2c34dbfc5788dd29133",
                "shasum": ""
            },
            "require": {
                "ext-dom": "*",
                "ext-phar": "*",
                "ext-xmlwriter": "*",
                "phar-io/version": "^3.0.1",
                "php": "^7.2 || ^8.0"
            },
            "type": "library",
            "extra": {
                "branch-alias": {
                    "dev-master": "2.0.x-dev"
                }
            },
            "autoload": {
                "classmap": [
                    "src/"
                ]
            },
            "notification-url": "https://packagist.org/downloads/",
            "license": [
                "BSD-3-Clause"
            ],
            "authors": [
                {
                    "name": "Arne Blankerts",
                    "email": "arne@blankerts.de",
                    "role": "Developer"
                },
                {
                    "name": "Sebastian Heuer",
                    "email": "sebastian@phpeople.de",
                    "role": "Developer"
                },
                {
                    "name": "Sebastian Bergmann",
                    "email": "sebastian@phpunit.de",
                    "role": "Developer"
                }
            ],
            "description": "Component for reading phar.io manifest information from a PHP Archive (PHAR)",
            "support": {
                "issues": "https://github.com/phar-io/manifest/issues",
                "source": "https://github.com/phar-io/manifest/tree/master"
            },
            "time": "2020-06-27T14:33:11+00:00"
        },
        {
            "name": "phar-io/version",
            "version": "3.1.0",
            "source": {
                "type": "git",
                "url": "https://github.com/phar-io/version.git",
                "reference": "bae7c545bef187884426f042434e561ab1ddb182"
            },
            "dist": {
                "type": "zip",
                "url": "https://api.github.com/repos/phar-io/version/zipball/bae7c545bef187884426f042434e561ab1ddb182",
                "reference": "bae7c545bef187884426f042434e561ab1ddb182",
                "shasum": ""
            },
            "require": {
                "php": "^7.2 || ^8.0"
            },
            "type": "library",
            "autoload": {
                "classmap": [
                    "src/"
                ]
            },
            "notification-url": "https://packagist.org/downloads/",
            "license": [
                "BSD-3-Clause"
            ],
            "authors": [
                {
                    "name": "Arne Blankerts",
                    "email": "arne@blankerts.de",
                    "role": "Developer"
                },
                {
                    "name": "Sebastian Heuer",
                    "email": "sebastian@phpeople.de",
                    "role": "Developer"
                },
                {
                    "name": "Sebastian Bergmann",
                    "email": "sebastian@phpunit.de",
                    "role": "Developer"
                }
            ],
            "description": "Library for handling version information and constraints",
            "support": {
                "issues": "https://github.com/phar-io/version/issues",
                "source": "https://github.com/phar-io/version/tree/3.1.0"
            },
            "time": "2021-02-23T14:00:09+00:00"
        },
        {
            "name": "phpdocumentor/reflection-common",
            "version": "2.2.0",
            "source": {
                "type": "git",
                "url": "https://github.com/phpDocumentor/ReflectionCommon.git",
                "reference": "1d01c49d4ed62f25aa84a747ad35d5a16924662b"
            },
            "dist": {
                "type": "zip",
                "url": "https://api.github.com/repos/phpDocumentor/ReflectionCommon/zipball/1d01c49d4ed62f25aa84a747ad35d5a16924662b",
                "reference": "1d01c49d4ed62f25aa84a747ad35d5a16924662b",
                "shasum": ""
            },
            "require": {
                "php": "^7.2 || ^8.0"
            },
            "type": "library",
            "extra": {
                "branch-alias": {
                    "dev-2.x": "2.x-dev"
                }
            },
            "autoload": {
                "psr-4": {
                    "phpDocumentor\\Reflection\\": "src/"
                }
            },
            "notification-url": "https://packagist.org/downloads/",
            "license": [
                "MIT"
            ],
            "authors": [
                {
                    "name": "Jaap van Otterdijk",
                    "email": "opensource@ijaap.nl"
                }
            ],
            "description": "Common reflection classes used by phpdocumentor to reflect the code structure",
            "homepage": "http://www.phpdoc.org",
            "keywords": [
                "FQSEN",
                "phpDocumentor",
                "phpdoc",
                "reflection",
                "static analysis"
            ],
            "support": {
                "issues": "https://github.com/phpDocumentor/ReflectionCommon/issues",
                "source": "https://github.com/phpDocumentor/ReflectionCommon/tree/2.x"
            },
            "time": "2020-06-27T09:03:43+00:00"
        },
        {
            "name": "phpdocumentor/reflection-docblock",
            "version": "5.2.2",
            "source": {
                "type": "git",
                "url": "https://github.com/phpDocumentor/ReflectionDocBlock.git",
                "reference": "069a785b2141f5bcf49f3e353548dc1cce6df556"
            },
            "dist": {
                "type": "zip",
                "url": "https://api.github.com/repos/phpDocumentor/ReflectionDocBlock/zipball/069a785b2141f5bcf49f3e353548dc1cce6df556",
                "reference": "069a785b2141f5bcf49f3e353548dc1cce6df556",
                "shasum": ""
            },
            "require": {
                "ext-filter": "*",
                "php": "^7.2 || ^8.0",
                "phpdocumentor/reflection-common": "^2.2",
                "phpdocumentor/type-resolver": "^1.3",
                "webmozart/assert": "^1.9.1"
            },
            "require-dev": {
                "mockery/mockery": "~1.3.2"
            },
            "type": "library",
            "extra": {
                "branch-alias": {
                    "dev-master": "5.x-dev"
                }
            },
            "autoload": {
                "psr-4": {
                    "phpDocumentor\\Reflection\\": "src"
                }
            },
            "notification-url": "https://packagist.org/downloads/",
            "license": [
                "MIT"
            ],
            "authors": [
                {
                    "name": "Mike van Riel",
                    "email": "me@mikevanriel.com"
                },
                {
                    "name": "Jaap van Otterdijk",
                    "email": "account@ijaap.nl"
                }
            ],
            "description": "With this component, a library can provide support for annotations via DocBlocks or otherwise retrieve information that is embedded in a DocBlock.",
            "support": {
                "issues": "https://github.com/phpDocumentor/ReflectionDocBlock/issues",
                "source": "https://github.com/phpDocumentor/ReflectionDocBlock/tree/master"
            },
            "time": "2020-09-03T19:13:55+00:00"
        },
        {
            "name": "phpdocumentor/type-resolver",
            "version": "1.4.0",
            "source": {
                "type": "git",
                "url": "https://github.com/phpDocumentor/TypeResolver.git",
                "reference": "6a467b8989322d92aa1c8bf2bebcc6e5c2ba55c0"
            },
            "dist": {
                "type": "zip",
                "url": "https://api.github.com/repos/phpDocumentor/TypeResolver/zipball/6a467b8989322d92aa1c8bf2bebcc6e5c2ba55c0",
                "reference": "6a467b8989322d92aa1c8bf2bebcc6e5c2ba55c0",
                "shasum": ""
            },
            "require": {
                "php": "^7.2 || ^8.0",
                "phpdocumentor/reflection-common": "^2.0"
            },
            "require-dev": {
                "ext-tokenizer": "*"
            },
            "type": "library",
            "extra": {
                "branch-alias": {
                    "dev-1.x": "1.x-dev"
                }
            },
            "autoload": {
                "psr-4": {
                    "phpDocumentor\\Reflection\\": "src"
                }
            },
            "notification-url": "https://packagist.org/downloads/",
            "license": [
                "MIT"
            ],
            "authors": [
                {
                    "name": "Mike van Riel",
                    "email": "me@mikevanriel.com"
                }
            ],
            "description": "A PSR-5 based resolver of Class names, Types and Structural Element Names",
            "support": {
                "issues": "https://github.com/phpDocumentor/TypeResolver/issues",
                "source": "https://github.com/phpDocumentor/TypeResolver/tree/1.4.0"
            },
            "time": "2020-09-17T18:55:26+00:00"
        },
        {
            "name": "phpspec/prophecy",
            "version": "1.13.0",
            "source": {
                "type": "git",
                "url": "https://github.com/phpspec/prophecy.git",
                "reference": "be1996ed8adc35c3fd795488a653f4b518be70ea"
            },
            "dist": {
                "type": "zip",
                "url": "https://api.github.com/repos/phpspec/prophecy/zipball/be1996ed8adc35c3fd795488a653f4b518be70ea",
                "reference": "be1996ed8adc35c3fd795488a653f4b518be70ea",
                "shasum": ""
            },
            "require": {
                "doctrine/instantiator": "^1.2",
                "php": "^7.2 || ~8.0, <8.1",
                "phpdocumentor/reflection-docblock": "^5.2",
                "sebastian/comparator": "^3.0 || ^4.0",
                "sebastian/recursion-context": "^3.0 || ^4.0"
            },
            "require-dev": {
                "phpspec/phpspec": "^6.0",
                "phpunit/phpunit": "^8.0 || ^9.0"
            },
            "type": "library",
            "extra": {
                "branch-alias": {
                    "dev-master": "1.11.x-dev"
                }
            },
            "autoload": {
                "psr-4": {
                    "Prophecy\\": "src/Prophecy"
>>>>>>> ed3183de
                }
            },
            "notification-url": "https://packagist.org/downloads/",
            "license": [
                "MIT"
            ],
            "authors": [
                {
<<<<<<< HEAD
                    "name": "Frank de Jonge",
                    "email": "info@frankdejonge.nl"
                }
            ],
            "description": "In-memory filesystem adapter for Flysystem.",
            "keywords": [
                "Flysystem",
                "file",
                "files",
                "filesystem",
                "memory"
            ],
            "support": {
                "issues": "https://github.com/thephpleague/flysystem-memory/issues",
                "source": "https://github.com/thephpleague/flysystem-memory/tree/2.0.5"
            },
            "time": "2021-02-12T19:24:17+00:00"
=======
                    "name": "Konstantin Kudryashov",
                    "email": "ever.zet@gmail.com",
                    "homepage": "http://everzet.com"
                },
                {
                    "name": "Marcello Duarte",
                    "email": "marcello.duarte@gmail.com"
                }
            ],
            "description": "Highly opinionated mocking framework for PHP 5.3+",
            "homepage": "https://github.com/phpspec/prophecy",
            "keywords": [
                "Double",
                "Dummy",
                "fake",
                "mock",
                "spy",
                "stub"
            ],
            "support": {
                "issues": "https://github.com/phpspec/prophecy/issues",
                "source": "https://github.com/phpspec/prophecy/tree/1.13.0"
            },
            "time": "2021-03-17T13:42:18+00:00"
>>>>>>> ed3183de
        },
        {
            "name": "phpstan/phpdoc-parser",
            "version": "0.5.4",
            "source": {
                "type": "git",
                "url": "https://github.com/phpstan/phpdoc-parser.git",
                "reference": "e352d065af1ae9b41c12d1dfd309e90f7b1f55c9"
            },
            "dist": {
                "type": "zip",
                "url": "https://api.github.com/repos/phpstan/phpdoc-parser/zipball/e352d065af1ae9b41c12d1dfd309e90f7b1f55c9",
                "reference": "e352d065af1ae9b41c12d1dfd309e90f7b1f55c9",
                "shasum": ""
            },
            "require": {
                "php": "^7.1 || ^8.0"
            },
            "require-dev": {
                "phing/phing": "^2.16.3",
                "php-parallel-lint/php-parallel-lint": "^1.2",
                "phpstan/extension-installer": "^1.0",
                "phpstan/phpstan": "^0.12.60",
                "phpstan/phpstan-strict-rules": "^0.12.5",
                "phpunit/phpunit": "^7.5.20",
                "symfony/process": "^5.2"
            },
            "type": "library",
            "extra": {
                "branch-alias": {
                    "dev-master": "0.5-dev"
                }
            },
            "autoload": {
                "psr-4": {
                    "PHPStan\\PhpDocParser\\": [
                        "src/"
                    ]
                }
            },
            "notification-url": "https://packagist.org/downloads/",
            "license": [
                "MIT"
            ],
            "description": "PHPDoc parser with support for nullable, intersection and generic types",
            "support": {
                "issues": "https://github.com/phpstan/phpdoc-parser/issues",
                "source": "https://github.com/phpstan/phpdoc-parser/tree/0.5.4"
            },
            "time": "2021-04-03T14:46:19+00:00"
        },
        {
            "name": "phpstan/phpstan",
            "version": "0.12.86",
            "source": {
                "type": "git",
                "url": "https://github.com/phpstan/phpstan.git",
                "reference": "a84fdc53ecca7643dbc89ef8880d8b393a6c155a"
            },
            "dist": {
                "type": "zip",
                "url": "https://api.github.com/repos/phpstan/phpstan/zipball/a84fdc53ecca7643dbc89ef8880d8b393a6c155a",
                "reference": "a84fdc53ecca7643dbc89ef8880d8b393a6c155a",
                "shasum": ""
            },
            "require": {
                "php": "^7.1|^8.0"
            },
            "conflict": {
                "phpstan/phpstan-shim": "*"
            },
            "bin": [
                "phpstan",
                "phpstan.phar"
            ],
            "type": "library",
            "extra": {
                "branch-alias": {
                    "dev-master": "0.12-dev"
                }
            },
            "autoload": {
                "files": [
                    "bootstrap.php"
                ]
            },
            "notification-url": "https://packagist.org/downloads/",
            "license": [
                "MIT"
            ],
            "description": "PHPStan - PHP Static Analysis Tool",
            "support": {
                "issues": "https://github.com/phpstan/phpstan/issues",
                "source": "https://github.com/phpstan/phpstan/tree/0.12.86"
            },
            "funding": [
                {
                    "url": "https://github.com/ondrejmirtes",
                    "type": "github"
                },
                {
                    "url": "https://www.patreon.com/phpstan",
                    "type": "patreon"
                },
                {
                    "url": "https://tidelift.com/funding/github/packagist/phpstan/phpstan",
                    "type": "tidelift"
                }
            ],
            "time": "2021-05-08T11:29:01+00:00"
        },
        {
            "name": "phpunit/php-code-coverage",
            "version": "9.2.6",
            "source": {
                "type": "git",
                "url": "https://github.com/sebastianbergmann/php-code-coverage.git",
                "reference": "f6293e1b30a2354e8428e004689671b83871edde"
            },
            "dist": {
                "type": "zip",
                "url": "https://api.github.com/repos/sebastianbergmann/php-code-coverage/zipball/f6293e1b30a2354e8428e004689671b83871edde",
                "reference": "f6293e1b30a2354e8428e004689671b83871edde",
                "shasum": ""
            },
            "require": {
                "ext-dom": "*",
                "ext-libxml": "*",
                "ext-xmlwriter": "*",
                "nikic/php-parser": "^4.10.2",
                "php": ">=7.3",
                "phpunit/php-file-iterator": "^3.0.3",
                "phpunit/php-text-template": "^2.0.2",
                "sebastian/code-unit-reverse-lookup": "^2.0.2",
                "sebastian/complexity": "^2.0",
                "sebastian/environment": "^5.1.2",
                "sebastian/lines-of-code": "^1.0.3",
                "sebastian/version": "^3.0.1",
                "theseer/tokenizer": "^1.2.0"
            },
            "require-dev": {
                "phpunit/phpunit": "^9.3"
            },
            "suggest": {
                "ext-pcov": "*",
                "ext-xdebug": "*"
            },
            "type": "library",
            "extra": {
                "branch-alias": {
                    "dev-master": "9.2-dev"
                }
            },
            "autoload": {
                "classmap": [
                    "src/"
                ]
            },
            "notification-url": "https://packagist.org/downloads/",
            "license": [
                "BSD-3-Clause"
            ],
            "authors": [
                {
                    "name": "Sebastian Bergmann",
                    "email": "sebastian@phpunit.de",
                    "role": "lead"
                }
            ],
            "description": "Library that provides collection, processing, and rendering functionality for PHP code coverage information.",
            "homepage": "https://github.com/sebastianbergmann/php-code-coverage",
            "keywords": [
                "coverage",
                "testing",
                "xunit"
            ],
            "support": {
                "issues": "https://github.com/sebastianbergmann/php-code-coverage/issues",
                "source": "https://github.com/sebastianbergmann/php-code-coverage/tree/9.2.6"
            },
            "funding": [
                {
                    "url": "https://github.com/sebastianbergmann",
                    "type": "github"
                }
            ],
            "time": "2021-03-28T07:26:59+00:00"
        },
        {
            "name": "phpunit/php-file-iterator",
            "version": "3.0.5",
            "source": {
                "type": "git",
                "url": "https://github.com/sebastianbergmann/php-file-iterator.git",
                "reference": "aa4be8575f26070b100fccb67faabb28f21f66f8"
            },
            "dist": {
                "type": "zip",
                "url": "https://api.github.com/repos/sebastianbergmann/php-file-iterator/zipball/aa4be8575f26070b100fccb67faabb28f21f66f8",
                "reference": "aa4be8575f26070b100fccb67faabb28f21f66f8",
                "shasum": ""
            },
            "require": {
                "php": ">=7.3"
            },
            "require-dev": {
                "phpunit/phpunit": "^9.3"
            },
            "type": "library",
            "extra": {
                "branch-alias": {
                    "dev-master": "3.0-dev"
                }
            },
            "autoload": {
                "classmap": [
                    "src/"
                ]
            },
            "notification-url": "https://packagist.org/downloads/",
            "license": [
                "BSD-3-Clause"
            ],
            "authors": [
                {
                    "name": "Sebastian Bergmann",
                    "email": "sebastian@phpunit.de",
                    "role": "lead"
                }
            ],
            "description": "FilterIterator implementation that filters files based on a list of suffixes.",
            "homepage": "https://github.com/sebastianbergmann/php-file-iterator/",
            "keywords": [
                "filesystem",
                "iterator"
            ],
            "support": {
                "issues": "https://github.com/sebastianbergmann/php-file-iterator/issues",
                "source": "https://github.com/sebastianbergmann/php-file-iterator/tree/3.0.5"
            },
            "funding": [
                {
                    "url": "https://github.com/sebastianbergmann",
                    "type": "github"
                }
            ],
            "time": "2020-09-28T05:57:25+00:00"
        },
        {
            "name": "phpunit/php-invoker",
            "version": "3.1.1",
            "source": {
                "type": "git",
                "url": "https://github.com/sebastianbergmann/php-invoker.git",
                "reference": "5a10147d0aaf65b58940a0b72f71c9ac0423cc67"
            },
            "dist": {
                "type": "zip",
                "url": "https://api.github.com/repos/sebastianbergmann/php-invoker/zipball/5a10147d0aaf65b58940a0b72f71c9ac0423cc67",
                "reference": "5a10147d0aaf65b58940a0b72f71c9ac0423cc67",
                "shasum": ""
            },
            "require": {
                "php": ">=7.3"
            },
            "require-dev": {
                "ext-pcntl": "*",
                "phpunit/phpunit": "^9.3"
            },
            "suggest": {
                "ext-pcntl": "*"
            },
            "type": "library",
            "extra": {
                "branch-alias": {
                    "dev-master": "3.1-dev"
                }
            },
            "autoload": {
                "classmap": [
                    "src/"
                ]
            },
            "notification-url": "https://packagist.org/downloads/",
            "license": [
                "BSD-3-Clause"
            ],
            "authors": [
                {
                    "name": "Sebastian Bergmann",
                    "email": "sebastian@phpunit.de",
                    "role": "lead"
                }
            ],
            "description": "Invoke callables with a timeout",
            "homepage": "https://github.com/sebastianbergmann/php-invoker/",
            "keywords": [
                "process"
            ],
            "support": {
                "issues": "https://github.com/sebastianbergmann/php-invoker/issues",
                "source": "https://github.com/sebastianbergmann/php-invoker/tree/3.1.1"
            },
            "funding": [
                {
                    "url": "https://github.com/sebastianbergmann",
                    "type": "github"
                }
            ],
            "time": "2020-09-28T05:58:55+00:00"
        },
        {
            "name": "phpunit/php-text-template",
            "version": "2.0.4",
            "source": {
                "type": "git",
                "url": "https://github.com/sebastianbergmann/php-text-template.git",
                "reference": "5da5f67fc95621df9ff4c4e5a84d6a8a2acf7c28"
            },
            "dist": {
                "type": "zip",
                "url": "https://api.github.com/repos/sebastianbergmann/php-text-template/zipball/5da5f67fc95621df9ff4c4e5a84d6a8a2acf7c28",
                "reference": "5da5f67fc95621df9ff4c4e5a84d6a8a2acf7c28",
                "shasum": ""
            },
            "require": {
                "php": ">=7.3"
            },
            "require-dev": {
                "phpunit/phpunit": "^9.3"
            },
            "type": "library",
            "extra": {
                "branch-alias": {
                    "dev-master": "2.0-dev"
                }
            },
            "autoload": {
                "classmap": [
                    "src/"
                ]
            },
            "notification-url": "https://packagist.org/downloads/",
            "license": [
                "BSD-3-Clause"
            ],
            "authors": [
                {
                    "name": "Sebastian Bergmann",
                    "email": "sebastian@phpunit.de",
                    "role": "lead"
                }
            ],
            "description": "Simple template engine.",
            "homepage": "https://github.com/sebastianbergmann/php-text-template/",
            "keywords": [
                "template"
            ],
            "support": {
                "issues": "https://github.com/sebastianbergmann/php-text-template/issues",
                "source": "https://github.com/sebastianbergmann/php-text-template/tree/2.0.4"
            },
            "funding": [
                {
                    "url": "https://github.com/sebastianbergmann",
                    "type": "github"
                }
            ],
            "time": "2020-10-26T05:33:50+00:00"
        },
        {
            "name": "phpunit/php-timer",
            "version": "5.0.3",
            "source": {
                "type": "git",
                "url": "https://github.com/sebastianbergmann/php-timer.git",
                "reference": "5a63ce20ed1b5bf577850e2c4e87f4aa902afbd2"
            },
            "dist": {
                "type": "zip",
                "url": "https://api.github.com/repos/sebastianbergmann/php-timer/zipball/5a63ce20ed1b5bf577850e2c4e87f4aa902afbd2",
                "reference": "5a63ce20ed1b5bf577850e2c4e87f4aa902afbd2",
                "shasum": ""
            },
            "require": {
                "php": ">=7.3"
            },
            "require-dev": {
                "phpunit/phpunit": "^9.3"
            },
            "type": "library",
            "extra": {
                "branch-alias": {
                    "dev-master": "5.0-dev"
                }
            },
            "autoload": {
                "classmap": [
                    "src/"
                ]
            },
            "notification-url": "https://packagist.org/downloads/",
            "license": [
                "BSD-3-Clause"
            ],
            "authors": [
                {
                    "name": "Sebastian Bergmann",
                    "email": "sebastian@phpunit.de",
                    "role": "lead"
                }
            ],
            "description": "Utility class for timing",
            "homepage": "https://github.com/sebastianbergmann/php-timer/",
            "keywords": [
                "timer"
            ],
            "support": {
                "issues": "https://github.com/sebastianbergmann/php-timer/issues",
                "source": "https://github.com/sebastianbergmann/php-timer/tree/5.0.3"
            },
            "funding": [
                {
                    "url": "https://github.com/sebastianbergmann",
                    "type": "github"
                }
            ],
            "time": "2020-10-26T13:16:10+00:00"
        },
        {
            "name": "phpunit/phpunit",
            "version": "9.5.4",
            "source": {
                "type": "git",
                "url": "https://github.com/sebastianbergmann/phpunit.git",
                "reference": "c73c6737305e779771147af66c96ca6a7ed8a741"
            },
            "dist": {
                "type": "zip",
                "url": "https://api.github.com/repos/sebastianbergmann/phpunit/zipball/c73c6737305e779771147af66c96ca6a7ed8a741",
                "reference": "c73c6737305e779771147af66c96ca6a7ed8a741",
                "shasum": ""
            },
            "require": {
                "doctrine/instantiator": "^1.3.1",
                "ext-dom": "*",
                "ext-json": "*",
                "ext-libxml": "*",
                "ext-mbstring": "*",
                "ext-xml": "*",
                "ext-xmlwriter": "*",
                "myclabs/deep-copy": "^1.10.1",
                "phar-io/manifest": "^2.0.1",
                "phar-io/version": "^3.0.2",
                "php": ">=7.3",
                "phpspec/prophecy": "^1.12.1",
                "phpunit/php-code-coverage": "^9.2.3",
                "phpunit/php-file-iterator": "^3.0.5",
                "phpunit/php-invoker": "^3.1.1",
                "phpunit/php-text-template": "^2.0.3",
                "phpunit/php-timer": "^5.0.2",
                "sebastian/cli-parser": "^1.0.1",
                "sebastian/code-unit": "^1.0.6",
                "sebastian/comparator": "^4.0.5",
                "sebastian/diff": "^4.0.3",
                "sebastian/environment": "^5.1.3",
                "sebastian/exporter": "^4.0.3",
                "sebastian/global-state": "^5.0.1",
                "sebastian/object-enumerator": "^4.0.3",
                "sebastian/resource-operations": "^3.0.3",
                "sebastian/type": "^2.3",
                "sebastian/version": "^3.0.2"
            },
            "require-dev": {
                "ext-pdo": "*",
                "phpspec/prophecy-phpunit": "^2.0.1"
            },
            "suggest": {
                "ext-soap": "*",
                "ext-xdebug": "*"
            },
            "bin": [
                "phpunit"
            ],
            "type": "library",
            "extra": {
                "branch-alias": {
                    "dev-master": "9.5-dev"
                }
            },
            "autoload": {
                "classmap": [
                    "src/"
                ],
                "files": [
                    "src/Framework/Assert/Functions.php"
                ]
            },
            "notification-url": "https://packagist.org/downloads/",
            "license": [
                "BSD-3-Clause"
            ],
            "authors": [
                {
                    "name": "Sebastian Bergmann",
                    "email": "sebastian@phpunit.de",
                    "role": "lead"
                }
            ],
            "description": "The PHP Unit Testing framework.",
            "homepage": "https://phpunit.de/",
            "keywords": [
                "phpunit",
                "testing",
                "xunit"
            ],
            "support": {
                "issues": "https://github.com/sebastianbergmann/phpunit/issues",
                "source": "https://github.com/sebastianbergmann/phpunit/tree/9.5.4"
            },
            "funding": [
                {
                    "url": "https://phpunit.de/donate.html",
                    "type": "custom"
                },
                {
                    "url": "https://github.com/sebastianbergmann",
                    "type": "github"
                }
            ],
            "time": "2021-03-23T07:16:29+00:00"
        },
        {
            "name": "sebastian/cli-parser",
            "version": "1.0.1",
            "source": {
                "type": "git",
                "url": "https://github.com/sebastianbergmann/cli-parser.git",
                "reference": "442e7c7e687e42adc03470c7b668bc4b2402c0b2"
            },
            "dist": {
                "type": "zip",
                "url": "https://api.github.com/repos/sebastianbergmann/cli-parser/zipball/442e7c7e687e42adc03470c7b668bc4b2402c0b2",
                "reference": "442e7c7e687e42adc03470c7b668bc4b2402c0b2",
                "shasum": ""
            },
            "require": {
                "php": ">=7.3"
            },
            "require-dev": {
                "phpunit/phpunit": "^9.3"
            },
            "type": "library",
            "extra": {
                "branch-alias": {
                    "dev-master": "1.0-dev"
                }
            },
            "autoload": {
                "classmap": [
                    "src/"
                ]
            },
            "notification-url": "https://packagist.org/downloads/",
            "license": [
                "BSD-3-Clause"
            ],
            "authors": [
                {
                    "name": "Sebastian Bergmann",
                    "email": "sebastian@phpunit.de",
                    "role": "lead"
                }
            ],
            "description": "Library for parsing CLI options",
            "homepage": "https://github.com/sebastianbergmann/cli-parser",
            "support": {
                "issues": "https://github.com/sebastianbergmann/cli-parser/issues",
                "source": "https://github.com/sebastianbergmann/cli-parser/tree/1.0.1"
            },
            "funding": [
                {
                    "url": "https://github.com/sebastianbergmann",
                    "type": "github"
                }
            ],
            "time": "2020-09-28T06:08:49+00:00"
        },
        {
            "name": "sebastian/code-unit",
            "version": "1.0.8",
            "source": {
                "type": "git",
                "url": "https://github.com/sebastianbergmann/code-unit.git",
                "reference": "1fc9f64c0927627ef78ba436c9b17d967e68e120"
            },
            "dist": {
                "type": "zip",
                "url": "https://api.github.com/repos/sebastianbergmann/code-unit/zipball/1fc9f64c0927627ef78ba436c9b17d967e68e120",
                "reference": "1fc9f64c0927627ef78ba436c9b17d967e68e120",
                "shasum": ""
            },
            "require": {
                "php": ">=7.3"
            },
            "require-dev": {
                "phpunit/phpunit": "^9.3"
            },
            "type": "library",
            "extra": {
                "branch-alias": {
                    "dev-master": "1.0-dev"
                }
            },
            "autoload": {
                "classmap": [
                    "src/"
                ]
            },
            "notification-url": "https://packagist.org/downloads/",
            "license": [
                "BSD-3-Clause"
            ],
            "authors": [
                {
                    "name": "Sebastian Bergmann",
                    "email": "sebastian@phpunit.de",
                    "role": "lead"
                }
            ],
            "description": "Collection of value objects that represent the PHP code units",
            "homepage": "https://github.com/sebastianbergmann/code-unit",
            "support": {
                "issues": "https://github.com/sebastianbergmann/code-unit/issues",
                "source": "https://github.com/sebastianbergmann/code-unit/tree/1.0.8"
            },
            "funding": [
                {
                    "url": "https://github.com/sebastianbergmann",
                    "type": "github"
                }
            ],
            "time": "2020-10-26T13:08:54+00:00"
        },
        {
            "name": "sebastian/code-unit-reverse-lookup",
            "version": "2.0.3",
            "source": {
                "type": "git",
                "url": "https://github.com/sebastianbergmann/code-unit-reverse-lookup.git",
                "reference": "ac91f01ccec49fb77bdc6fd1e548bc70f7faa3e5"
            },
            "dist": {
                "type": "zip",
                "url": "https://api.github.com/repos/sebastianbergmann/code-unit-reverse-lookup/zipball/ac91f01ccec49fb77bdc6fd1e548bc70f7faa3e5",
                "reference": "ac91f01ccec49fb77bdc6fd1e548bc70f7faa3e5",
                "shasum": ""
            },
            "require": {
                "php": ">=7.3"
            },
            "require-dev": {
                "phpunit/phpunit": "^9.3"
            },
            "type": "library",
            "extra": {
                "branch-alias": {
                    "dev-master": "2.0-dev"
                }
            },
            "autoload": {
                "classmap": [
                    "src/"
                ]
            },
            "notification-url": "https://packagist.org/downloads/",
            "license": [
                "BSD-3-Clause"
            ],
            "authors": [
                {
                    "name": "Sebastian Bergmann",
                    "email": "sebastian@phpunit.de"
                }
            ],
            "description": "Looks up which function or method a line of code belongs to",
            "homepage": "https://github.com/sebastianbergmann/code-unit-reverse-lookup/",
            "support": {
                "issues": "https://github.com/sebastianbergmann/code-unit-reverse-lookup/issues",
                "source": "https://github.com/sebastianbergmann/code-unit-reverse-lookup/tree/2.0.3"
            },
            "funding": [
                {
                    "url": "https://github.com/sebastianbergmann",
                    "type": "github"
                }
            ],
            "time": "2020-09-28T05:30:19+00:00"
        },
        {
            "name": "sebastian/comparator",
            "version": "4.0.6",
            "source": {
                "type": "git",
                "url": "https://github.com/sebastianbergmann/comparator.git",
                "reference": "55f4261989e546dc112258c7a75935a81a7ce382"
            },
            "dist": {
                "type": "zip",
                "url": "https://api.github.com/repos/sebastianbergmann/comparator/zipball/55f4261989e546dc112258c7a75935a81a7ce382",
                "reference": "55f4261989e546dc112258c7a75935a81a7ce382",
                "shasum": ""
            },
            "require": {
                "php": ">=7.3",
                "sebastian/diff": "^4.0",
                "sebastian/exporter": "^4.0"
            },
            "require-dev": {
                "phpunit/phpunit": "^9.3"
            },
            "type": "library",
            "extra": {
                "branch-alias": {
                    "dev-master": "4.0-dev"
                }
            },
            "autoload": {
                "classmap": [
                    "src/"
                ]
            },
            "notification-url": "https://packagist.org/downloads/",
            "license": [
                "BSD-3-Clause"
            ],
            "authors": [
                {
                    "name": "Sebastian Bergmann",
                    "email": "sebastian@phpunit.de"
                },
                {
                    "name": "Jeff Welch",
                    "email": "whatthejeff@gmail.com"
                },
                {
                    "name": "Volker Dusch",
                    "email": "github@wallbash.com"
                },
                {
                    "name": "Bernhard Schussek",
                    "email": "bschussek@2bepublished.at"
                }
            ],
            "description": "Provides the functionality to compare PHP values for equality",
            "homepage": "https://github.com/sebastianbergmann/comparator",
            "keywords": [
                "comparator",
                "compare",
                "equality"
            ],
            "support": {
                "issues": "https://github.com/sebastianbergmann/comparator/issues",
                "source": "https://github.com/sebastianbergmann/comparator/tree/4.0.6"
            },
            "funding": [
                {
                    "url": "https://github.com/sebastianbergmann",
                    "type": "github"
                }
            ],
            "time": "2020-10-26T15:49:45+00:00"
        },
        {
            "name": "sebastian/complexity",
            "version": "2.0.2",
            "source": {
                "type": "git",
                "url": "https://github.com/sebastianbergmann/complexity.git",
                "reference": "739b35e53379900cc9ac327b2147867b8b6efd88"
            },
            "dist": {
                "type": "zip",
                "url": "https://api.github.com/repos/sebastianbergmann/complexity/zipball/739b35e53379900cc9ac327b2147867b8b6efd88",
                "reference": "739b35e53379900cc9ac327b2147867b8b6efd88",
                "shasum": ""
            },
            "require": {
                "nikic/php-parser": "^4.7",
                "php": ">=7.3"
            },
            "require-dev": {
                "phpunit/phpunit": "^9.3"
            },
            "type": "library",
            "extra": {
                "branch-alias": {
                    "dev-master": "2.0-dev"
                }
            },
            "autoload": {
                "classmap": [
                    "src/"
                ]
            },
            "notification-url": "https://packagist.org/downloads/",
            "license": [
                "BSD-3-Clause"
            ],
            "authors": [
                {
                    "name": "Sebastian Bergmann",
                    "email": "sebastian@phpunit.de",
                    "role": "lead"
                }
            ],
            "description": "Library for calculating the complexity of PHP code units",
            "homepage": "https://github.com/sebastianbergmann/complexity",
            "support": {
                "issues": "https://github.com/sebastianbergmann/complexity/issues",
                "source": "https://github.com/sebastianbergmann/complexity/tree/2.0.2"
            },
            "funding": [
                {
                    "url": "https://github.com/sebastianbergmann",
                    "type": "github"
                }
            ],
            "time": "2020-10-26T15:52:27+00:00"
        },
        {
            "name": "sebastian/diff",
            "version": "4.0.4",
            "source": {
                "type": "git",
                "url": "https://github.com/sebastianbergmann/diff.git",
                "reference": "3461e3fccc7cfdfc2720be910d3bd73c69be590d"
            },
            "dist": {
                "type": "zip",
                "url": "https://api.github.com/repos/sebastianbergmann/diff/zipball/3461e3fccc7cfdfc2720be910d3bd73c69be590d",
                "reference": "3461e3fccc7cfdfc2720be910d3bd73c69be590d",
                "shasum": ""
            },
            "require": {
                "php": ">=7.3"
            },
            "require-dev": {
                "phpunit/phpunit": "^9.3",
                "symfony/process": "^4.2 || ^5"
            },
            "type": "library",
            "extra": {
                "branch-alias": {
                    "dev-master": "4.0-dev"
                }
            },
            "autoload": {
                "classmap": [
                    "src/"
                ]
            },
            "notification-url": "https://packagist.org/downloads/",
            "license": [
                "BSD-3-Clause"
            ],
            "authors": [
                {
                    "name": "Sebastian Bergmann",
                    "email": "sebastian@phpunit.de"
                },
                {
                    "name": "Kore Nordmann",
                    "email": "mail@kore-nordmann.de"
                }
            ],
            "description": "Diff implementation",
            "homepage": "https://github.com/sebastianbergmann/diff",
            "keywords": [
                "diff",
                "udiff",
                "unidiff",
                "unified diff"
            ],
            "support": {
                "issues": "https://github.com/sebastianbergmann/diff/issues",
                "source": "https://github.com/sebastianbergmann/diff/tree/4.0.4"
            },
            "funding": [
                {
                    "url": "https://github.com/sebastianbergmann",
                    "type": "github"
                }
            ],
            "time": "2020-10-26T13:10:38+00:00"
        },
        {
            "name": "sebastian/environment",
            "version": "5.1.3",
            "source": {
                "type": "git",
                "url": "https://github.com/sebastianbergmann/environment.git",
                "reference": "388b6ced16caa751030f6a69e588299fa09200ac"
            },
            "dist": {
                "type": "zip",
                "url": "https://api.github.com/repos/sebastianbergmann/environment/zipball/388b6ced16caa751030f6a69e588299fa09200ac",
                "reference": "388b6ced16caa751030f6a69e588299fa09200ac",
                "shasum": ""
            },
            "require": {
                "php": ">=7.3"
            },
            "require-dev": {
                "phpunit/phpunit": "^9.3"
            },
            "suggest": {
                "ext-posix": "*"
            },
            "type": "library",
            "extra": {
                "branch-alias": {
                    "dev-master": "5.1-dev"
                }
            },
            "autoload": {
                "classmap": [
                    "src/"
                ]
            },
            "notification-url": "https://packagist.org/downloads/",
            "license": [
                "BSD-3-Clause"
            ],
            "authors": [
                {
                    "name": "Sebastian Bergmann",
                    "email": "sebastian@phpunit.de"
                }
            ],
            "description": "Provides functionality to handle HHVM/PHP environments",
            "homepage": "http://www.github.com/sebastianbergmann/environment",
            "keywords": [
                "Xdebug",
                "environment",
                "hhvm"
            ],
            "support": {
                "issues": "https://github.com/sebastianbergmann/environment/issues",
                "source": "https://github.com/sebastianbergmann/environment/tree/5.1.3"
            },
            "funding": [
                {
                    "url": "https://github.com/sebastianbergmann",
                    "type": "github"
                }
            ],
            "time": "2020-09-28T05:52:38+00:00"
        },
        {
            "name": "sebastian/exporter",
            "version": "4.0.3",
            "source": {
                "type": "git",
                "url": "https://github.com/sebastianbergmann/exporter.git",
                "reference": "d89cc98761b8cb5a1a235a6b703ae50d34080e65"
            },
            "dist": {
                "type": "zip",
                "url": "https://api.github.com/repos/sebastianbergmann/exporter/zipball/d89cc98761b8cb5a1a235a6b703ae50d34080e65",
                "reference": "d89cc98761b8cb5a1a235a6b703ae50d34080e65",
                "shasum": ""
            },
            "require": {
                "php": ">=7.3",
                "sebastian/recursion-context": "^4.0"
            },
            "require-dev": {
                "ext-mbstring": "*",
                "phpunit/phpunit": "^9.3"
            },
            "type": "library",
            "extra": {
                "branch-alias": {
                    "dev-master": "4.0-dev"
                }
            },
            "autoload": {
                "classmap": [
                    "src/"
                ]
            },
            "notification-url": "https://packagist.org/downloads/",
            "license": [
                "BSD-3-Clause"
            ],
            "authors": [
                {
                    "name": "Sebastian Bergmann",
                    "email": "sebastian@phpunit.de"
                },
                {
                    "name": "Jeff Welch",
                    "email": "whatthejeff@gmail.com"
                },
                {
                    "name": "Volker Dusch",
                    "email": "github@wallbash.com"
                },
                {
                    "name": "Adam Harvey",
                    "email": "aharvey@php.net"
                },
                {
                    "name": "Bernhard Schussek",
                    "email": "bschussek@gmail.com"
                }
            ],
            "description": "Provides the functionality to export PHP variables for visualization",
            "homepage": "http://www.github.com/sebastianbergmann/exporter",
            "keywords": [
                "export",
                "exporter"
            ],
            "support": {
                "issues": "https://github.com/sebastianbergmann/exporter/issues",
                "source": "https://github.com/sebastianbergmann/exporter/tree/4.0.3"
            },
            "funding": [
                {
                    "url": "https://github.com/sebastianbergmann",
                    "type": "github"
                }
            ],
            "time": "2020-09-28T05:24:23+00:00"
        },
        {
            "name": "sebastian/global-state",
            "version": "5.0.2",
            "source": {
                "type": "git",
                "url": "https://github.com/sebastianbergmann/global-state.git",
                "reference": "a90ccbddffa067b51f574dea6eb25d5680839455"
            },
            "dist": {
                "type": "zip",
                "url": "https://api.github.com/repos/sebastianbergmann/global-state/zipball/a90ccbddffa067b51f574dea6eb25d5680839455",
                "reference": "a90ccbddffa067b51f574dea6eb25d5680839455",
                "shasum": ""
            },
            "require": {
                "php": ">=7.3",
                "sebastian/object-reflector": "^2.0",
                "sebastian/recursion-context": "^4.0"
            },
            "require-dev": {
                "ext-dom": "*",
                "phpunit/phpunit": "^9.3"
            },
            "suggest": {
                "ext-uopz": "*"
            },
            "type": "library",
            "extra": {
                "branch-alias": {
                    "dev-master": "5.0-dev"
                }
            },
            "autoload": {
                "classmap": [
                    "src/"
                ]
            },
            "notification-url": "https://packagist.org/downloads/",
            "license": [
                "BSD-3-Clause"
            ],
            "authors": [
                {
                    "name": "Sebastian Bergmann",
                    "email": "sebastian@phpunit.de"
                }
            ],
            "description": "Snapshotting of global state",
            "homepage": "http://www.github.com/sebastianbergmann/global-state",
            "keywords": [
                "global state"
            ],
            "support": {
                "issues": "https://github.com/sebastianbergmann/global-state/issues",
                "source": "https://github.com/sebastianbergmann/global-state/tree/5.0.2"
            },
            "funding": [
                {
                    "url": "https://github.com/sebastianbergmann",
                    "type": "github"
                }
            ],
            "time": "2020-10-26T15:55:19+00:00"
        },
        {
            "name": "sebastian/lines-of-code",
            "version": "1.0.3",
            "source": {
                "type": "git",
                "url": "https://github.com/sebastianbergmann/lines-of-code.git",
                "reference": "c1c2e997aa3146983ed888ad08b15470a2e22ecc"
            },
            "dist": {
                "type": "zip",
                "url": "https://api.github.com/repos/sebastianbergmann/lines-of-code/zipball/c1c2e997aa3146983ed888ad08b15470a2e22ecc",
                "reference": "c1c2e997aa3146983ed888ad08b15470a2e22ecc",
                "shasum": ""
            },
            "require": {
                "nikic/php-parser": "^4.6",
                "php": ">=7.3"
            },
            "require-dev": {
                "phpunit/phpunit": "^9.3"
            },
            "type": "library",
            "extra": {
                "branch-alias": {
                    "dev-master": "1.0-dev"
                }
            },
            "autoload": {
                "classmap": [
                    "src/"
                ]
            },
            "notification-url": "https://packagist.org/downloads/",
            "license": [
                "BSD-3-Clause"
            ],
            "authors": [
                {
                    "name": "Sebastian Bergmann",
                    "email": "sebastian@phpunit.de",
                    "role": "lead"
                }
            ],
            "description": "Library for counting the lines of code in PHP source code",
            "homepage": "https://github.com/sebastianbergmann/lines-of-code",
            "support": {
                "issues": "https://github.com/sebastianbergmann/lines-of-code/issues",
                "source": "https://github.com/sebastianbergmann/lines-of-code/tree/1.0.3"
            },
            "funding": [
                {
                    "url": "https://github.com/sebastianbergmann",
                    "type": "github"
                }
            ],
            "time": "2020-11-28T06:42:11+00:00"
        },
        {
            "name": "sebastian/object-enumerator",
            "version": "4.0.4",
            "source": {
                "type": "git",
                "url": "https://github.com/sebastianbergmann/object-enumerator.git",
                "reference": "5c9eeac41b290a3712d88851518825ad78f45c71"
            },
            "dist": {
                "type": "zip",
                "url": "https://api.github.com/repos/sebastianbergmann/object-enumerator/zipball/5c9eeac41b290a3712d88851518825ad78f45c71",
                "reference": "5c9eeac41b290a3712d88851518825ad78f45c71",
                "shasum": ""
            },
            "require": {
                "php": ">=7.3",
                "sebastian/object-reflector": "^2.0",
                "sebastian/recursion-context": "^4.0"
            },
            "require-dev": {
                "phpunit/phpunit": "^9.3"
            },
            "type": "library",
            "extra": {
                "branch-alias": {
                    "dev-master": "4.0-dev"
                }
            },
            "autoload": {
                "classmap": [
                    "src/"
                ]
            },
            "notification-url": "https://packagist.org/downloads/",
            "license": [
                "BSD-3-Clause"
            ],
            "authors": [
                {
                    "name": "Sebastian Bergmann",
                    "email": "sebastian@phpunit.de"
                }
            ],
            "description": "Traverses array structures and object graphs to enumerate all referenced objects",
            "homepage": "https://github.com/sebastianbergmann/object-enumerator/",
            "support": {
                "issues": "https://github.com/sebastianbergmann/object-enumerator/issues",
                "source": "https://github.com/sebastianbergmann/object-enumerator/tree/4.0.4"
            },
            "funding": [
                {
                    "url": "https://github.com/sebastianbergmann",
                    "type": "github"
                }
            ],
            "time": "2020-10-26T13:12:34+00:00"
        },
        {
            "name": "sebastian/object-reflector",
            "version": "2.0.4",
            "source": {
                "type": "git",
                "url": "https://github.com/sebastianbergmann/object-reflector.git",
                "reference": "b4f479ebdbf63ac605d183ece17d8d7fe49c15c7"
            },
            "dist": {
                "type": "zip",
                "url": "https://api.github.com/repos/sebastianbergmann/object-reflector/zipball/b4f479ebdbf63ac605d183ece17d8d7fe49c15c7",
                "reference": "b4f479ebdbf63ac605d183ece17d8d7fe49c15c7",
                "shasum": ""
            },
            "require": {
                "php": ">=7.3"
            },
            "require-dev": {
                "phpunit/phpunit": "^9.3"
            },
            "type": "library",
            "extra": {
                "branch-alias": {
                    "dev-master": "2.0-dev"
                }
            },
            "autoload": {
                "classmap": [
                    "src/"
                ]
            },
            "notification-url": "https://packagist.org/downloads/",
            "license": [
                "BSD-3-Clause"
            ],
            "authors": [
                {
                    "name": "Sebastian Bergmann",
                    "email": "sebastian@phpunit.de"
                }
            ],
            "description": "Allows reflection of object attributes, including inherited and non-public ones",
            "homepage": "https://github.com/sebastianbergmann/object-reflector/",
            "support": {
                "issues": "https://github.com/sebastianbergmann/object-reflector/issues",
                "source": "https://github.com/sebastianbergmann/object-reflector/tree/2.0.4"
            },
            "funding": [
                {
                    "url": "https://github.com/sebastianbergmann",
                    "type": "github"
                }
            ],
            "time": "2020-10-26T13:14:26+00:00"
        },
        {
            "name": "sebastian/recursion-context",
            "version": "4.0.4",
            "source": {
                "type": "git",
                "url": "https://github.com/sebastianbergmann/recursion-context.git",
                "reference": "cd9d8cf3c5804de4341c283ed787f099f5506172"
            },
            "dist": {
                "type": "zip",
                "url": "https://api.github.com/repos/sebastianbergmann/recursion-context/zipball/cd9d8cf3c5804de4341c283ed787f099f5506172",
                "reference": "cd9d8cf3c5804de4341c283ed787f099f5506172",
                "shasum": ""
            },
            "require": {
                "php": ">=7.3"
            },
            "require-dev": {
                "phpunit/phpunit": "^9.3"
            },
            "type": "library",
            "extra": {
                "branch-alias": {
                    "dev-master": "4.0-dev"
                }
            },
            "autoload": {
                "classmap": [
                    "src/"
                ]
            },
            "notification-url": "https://packagist.org/downloads/",
            "license": [
                "BSD-3-Clause"
            ],
            "authors": [
                {
                    "name": "Sebastian Bergmann",
                    "email": "sebastian@phpunit.de"
                },
                {
                    "name": "Jeff Welch",
                    "email": "whatthejeff@gmail.com"
                },
                {
                    "name": "Adam Harvey",
                    "email": "aharvey@php.net"
                }
            ],
            "description": "Provides functionality to recursively process PHP variables",
            "homepage": "http://www.github.com/sebastianbergmann/recursion-context",
            "support": {
                "issues": "https://github.com/sebastianbergmann/recursion-context/issues",
                "source": "https://github.com/sebastianbergmann/recursion-context/tree/4.0.4"
            },
            "funding": [
                {
                    "url": "https://github.com/sebastianbergmann",
                    "type": "github"
                }
            ],
            "time": "2020-10-26T13:17:30+00:00"
        },
        {
            "name": "sebastian/resource-operations",
            "version": "3.0.3",
            "source": {
                "type": "git",
                "url": "https://github.com/sebastianbergmann/resource-operations.git",
                "reference": "0f4443cb3a1d92ce809899753bc0d5d5a8dd19a8"
            },
            "dist": {
                "type": "zip",
                "url": "https://api.github.com/repos/sebastianbergmann/resource-operations/zipball/0f4443cb3a1d92ce809899753bc0d5d5a8dd19a8",
                "reference": "0f4443cb3a1d92ce809899753bc0d5d5a8dd19a8",
                "shasum": ""
            },
            "require": {
                "php": ">=7.3"
            },
            "require-dev": {
                "phpunit/phpunit": "^9.0"
            },
            "type": "library",
            "extra": {
                "branch-alias": {
                    "dev-master": "3.0-dev"
                }
            },
            "autoload": {
                "classmap": [
                    "src/"
                ]
            },
            "notification-url": "https://packagist.org/downloads/",
            "license": [
                "BSD-3-Clause"
            ],
            "authors": [
                {
                    "name": "Sebastian Bergmann",
                    "email": "sebastian@phpunit.de"
                }
            ],
            "description": "Provides a list of PHP built-in functions that operate on resources",
            "homepage": "https://www.github.com/sebastianbergmann/resource-operations",
            "support": {
                "issues": "https://github.com/sebastianbergmann/resource-operations/issues",
                "source": "https://github.com/sebastianbergmann/resource-operations/tree/3.0.3"
            },
            "funding": [
                {
                    "url": "https://github.com/sebastianbergmann",
                    "type": "github"
                }
            ],
            "time": "2020-09-28T06:45:17+00:00"
        },
        {
            "name": "sebastian/type",
            "version": "2.3.1",
            "source": {
                "type": "git",
                "url": "https://github.com/sebastianbergmann/type.git",
                "reference": "81cd61ab7bbf2de744aba0ea61fae32f721df3d2"
            },
            "dist": {
                "type": "zip",
                "url": "https://api.github.com/repos/sebastianbergmann/type/zipball/81cd61ab7bbf2de744aba0ea61fae32f721df3d2",
                "reference": "81cd61ab7bbf2de744aba0ea61fae32f721df3d2",
                "shasum": ""
            },
            "require": {
                "php": ">=7.3"
            },
            "require-dev": {
                "phpunit/phpunit": "^9.3"
            },
            "type": "library",
            "extra": {
                "branch-alias": {
                    "dev-master": "2.3-dev"
                }
            },
            "autoload": {
                "classmap": [
                    "src/"
                ]
            },
            "notification-url": "https://packagist.org/downloads/",
            "license": [
                "BSD-3-Clause"
            ],
            "authors": [
                {
                    "name": "Sebastian Bergmann",
                    "email": "sebastian@phpunit.de",
                    "role": "lead"
                }
            ],
            "description": "Collection of value objects that represent the types of the PHP type system",
            "homepage": "https://github.com/sebastianbergmann/type",
            "support": {
                "issues": "https://github.com/sebastianbergmann/type/issues",
                "source": "https://github.com/sebastianbergmann/type/tree/2.3.1"
            },
            "funding": [
                {
                    "url": "https://github.com/sebastianbergmann",
                    "type": "github"
                }
            ],
            "time": "2020-10-26T13:18:59+00:00"
        },
        {
            "name": "sebastian/version",
            "version": "3.0.2",
            "source": {
                "type": "git",
                "url": "https://github.com/sebastianbergmann/version.git",
                "reference": "c6c1022351a901512170118436c764e473f6de8c"
            },
            "dist": {
                "type": "zip",
                "url": "https://api.github.com/repos/sebastianbergmann/version/zipball/c6c1022351a901512170118436c764e473f6de8c",
                "reference": "c6c1022351a901512170118436c764e473f6de8c",
                "shasum": ""
            },
            "require": {
                "php": ">=7.3"
            },
            "type": "library",
            "extra": {
                "branch-alias": {
                    "dev-master": "3.0-dev"
                }
            },
            "autoload": {
                "classmap": [
                    "src/"
                ]
            },
            "notification-url": "https://packagist.org/downloads/",
            "license": [
                "BSD-3-Clause"
            ],
            "authors": [
                {
                    "name": "Sebastian Bergmann",
                    "email": "sebastian@phpunit.de",
                    "role": "lead"
                }
            ],
            "description": "Library that helps with managing the version number of Git-hosted PHP projects",
            "homepage": "https://github.com/sebastianbergmann/version",
            "support": {
                "issues": "https://github.com/sebastianbergmann/version/issues",
                "source": "https://github.com/sebastianbergmann/version/tree/3.0.2"
            },
            "funding": [
                {
                    "url": "https://github.com/sebastianbergmann",
                    "type": "github"
                }
            ],
            "time": "2020-09-28T06:39:44+00:00"
        },
        {
            "name": "slevomat/coding-standard",
            "version": "7.0.6",
            "source": {
                "type": "git",
                "url": "https://github.com/slevomat/coding-standard.git",
                "reference": "cad651ba4920b4fe458cd38b76a87a6f4a18f64f"
            },
            "dist": {
                "type": "zip",
                "url": "https://api.github.com/repos/slevomat/coding-standard/zipball/cad651ba4920b4fe458cd38b76a87a6f4a18f64f",
                "reference": "cad651ba4920b4fe458cd38b76a87a6f4a18f64f",
                "shasum": ""
            },
            "require": {
                "dealerdirect/phpcodesniffer-composer-installer": "^0.6.2 || ^0.7",
                "php": "^7.1 || ^8.0",
                "phpstan/phpdoc-parser": "0.5.1 - 0.5.4",
                "squizlabs/php_codesniffer": "^3.6.0"
            },
            "require-dev": {
                "phing/phing": "2.16.4",
                "php-parallel-lint/php-parallel-lint": "1.3.0",
                "phpstan/phpstan": "0.12.85",
                "phpstan/phpstan-deprecation-rules": "0.12.6",
                "phpstan/phpstan-phpunit": "0.12.18",
                "phpstan/phpstan-strict-rules": "0.12.9",
                "phpunit/phpunit": "7.5.20|8.5.5|9.5.4"
            },
            "type": "phpcodesniffer-standard",
            "extra": {
                "branch-alias": {
                    "dev-master": "6.x-dev"
                }
            },
            "autoload": {
                "psr-4": {
                    "SlevomatCodingStandard\\": "SlevomatCodingStandard"
                }
            },
            "notification-url": "https://packagist.org/downloads/",
            "license": [
                "MIT"
            ],
            "description": "Slevomat Coding Standard for PHP_CodeSniffer complements Consistence Coding Standard by providing sniffs with additional checks.",
            "support": {
                "issues": "https://github.com/slevomat/coding-standard/issues",
                "source": "https://github.com/slevomat/coding-standard/tree/7.0.6"
            },
            "funding": [
                {
                    "url": "https://github.com/kukulich",
                    "type": "github"
                },
                {
                    "url": "https://tidelift.com/funding/github/packagist/slevomat/coding-standard",
                    "type": "tidelift"
                }
            ],
            "time": "2021-04-27T16:34:01+00:00"
        },
        {
            "name": "squizlabs/php_codesniffer",
            "version": "3.6.0",
            "source": {
                "type": "git",
                "url": "https://github.com/squizlabs/PHP_CodeSniffer.git",
                "reference": "ffced0d2c8fa8e6cdc4d695a743271fab6c38625"
            },
            "dist": {
                "type": "zip",
                "url": "https://api.github.com/repos/squizlabs/PHP_CodeSniffer/zipball/ffced0d2c8fa8e6cdc4d695a743271fab6c38625",
                "reference": "ffced0d2c8fa8e6cdc4d695a743271fab6c38625",
                "shasum": ""
            },
            "require": {
                "ext-simplexml": "*",
                "ext-tokenizer": "*",
                "ext-xmlwriter": "*",
                "php": ">=5.4.0"
            },
            "require-dev": {
                "phpunit/phpunit": "^4.0 || ^5.0 || ^6.0 || ^7.0"
            },
            "bin": [
                "bin/phpcs",
                "bin/phpcbf"
            ],
            "type": "library",
            "extra": {
                "branch-alias": {
                    "dev-master": "3.x-dev"
                }
            },
            "notification-url": "https://packagist.org/downloads/",
            "license": [
                "BSD-3-Clause"
            ],
            "authors": [
                {
                    "name": "Greg Sherwood",
                    "role": "lead"
                }
            ],
            "description": "PHP_CodeSniffer tokenizes PHP, JavaScript and CSS files and detects violations of a defined set of coding standards.",
            "homepage": "https://github.com/squizlabs/PHP_CodeSniffer",
            "keywords": [
                "phpcs",
                "standards"
            ],
            "support": {
                "issues": "https://github.com/squizlabs/PHP_CodeSniffer/issues",
                "source": "https://github.com/squizlabs/PHP_CodeSniffer",
                "wiki": "https://github.com/squizlabs/PHP_CodeSniffer/wiki"
            },
            "time": "2021-04-09T00:54:41+00:00"
        },
        {
            "name": "symfony/polyfill-ctype",
            "version": "v1.22.1",
            "source": {
                "type": "git",
                "url": "https://github.com/symfony/polyfill-ctype.git",
                "reference": "c6c942b1ac76c82448322025e084cadc56048b4e"
            },
            "dist": {
                "type": "zip",
                "url": "https://api.github.com/repos/symfony/polyfill-ctype/zipball/c6c942b1ac76c82448322025e084cadc56048b4e",
                "reference": "c6c942b1ac76c82448322025e084cadc56048b4e",
                "shasum": ""
            },
            "require": {
                "php": ">=7.1"
            },
            "suggest": {
                "ext-ctype": "For best performance"
            },
            "type": "library",
            "extra": {
                "branch-alias": {
                    "dev-main": "1.22-dev"
                },
                "thanks": {
                    "name": "symfony/polyfill",
                    "url": "https://github.com/symfony/polyfill"
                }
            },
            "autoload": {
                "psr-4": {
                    "Symfony\\Polyfill\\Ctype\\": ""
                },
                "files": [
                    "bootstrap.php"
                ]
            },
            "notification-url": "https://packagist.org/downloads/",
            "license": [
                "MIT"
            ],
            "authors": [
                {
                    "name": "Gert de Pagter",
                    "email": "BackEndTea@gmail.com"
                },
                {
                    "name": "Symfony Community",
                    "homepage": "https://symfony.com/contributors"
                }
            ],
            "description": "Symfony polyfill for ctype functions",
            "homepage": "https://symfony.com",
            "keywords": [
                "compatibility",
                "ctype",
                "polyfill",
                "portable"
            ],
            "support": {
                "source": "https://github.com/symfony/polyfill-ctype/tree/v1.22.1"
            },
            "funding": [
                {
                    "url": "https://symfony.com/sponsor",
                    "type": "custom"
                },
                {
                    "url": "https://github.com/fabpot",
                    "type": "github"
                },
                {
                    "url": "https://tidelift.com/funding/github/packagist/symfony/symfony",
                    "type": "tidelift"
                }
            ],
            "time": "2021-01-07T16:49:33+00:00"
        },
        {
            "name": "theseer/tokenizer",
            "version": "1.2.0",
            "source": {
                "type": "git",
                "url": "https://github.com/theseer/tokenizer.git",
                "reference": "75a63c33a8577608444246075ea0af0d052e452a"
            },
            "dist": {
                "type": "zip",
                "url": "https://api.github.com/repos/theseer/tokenizer/zipball/75a63c33a8577608444246075ea0af0d052e452a",
                "reference": "75a63c33a8577608444246075ea0af0d052e452a",
                "shasum": ""
            },
            "require": {
                "ext-dom": "*",
                "ext-tokenizer": "*",
                "ext-xmlwriter": "*",
                "php": "^7.2 || ^8.0"
            },
            "type": "library",
            "autoload": {
                "classmap": [
                    "src/"
                ]
            },
            "notification-url": "https://packagist.org/downloads/",
            "license": [
                "BSD-3-Clause"
            ],
            "authors": [
                {
                    "name": "Arne Blankerts",
                    "email": "arne@blankerts.de",
                    "role": "Developer"
                }
            ],
            "description": "A small library for converting tokenized PHP source code into XML and potentially other formats",
            "support": {
                "issues": "https://github.com/theseer/tokenizer/issues",
                "source": "https://github.com/theseer/tokenizer/tree/master"
            },
            "funding": [
                {
                    "url": "https://github.com/theseer",
                    "type": "github"
                }
            ],
            "time": "2020-07-12T23:59:07+00:00"
        },
        {
            "name": "webmozart/assert",
            "version": "1.10.0",
            "source": {
                "type": "git",
                "url": "https://github.com/webmozarts/assert.git",
                "reference": "6964c76c7804814a842473e0c8fd15bab0f18e25"
            },
            "dist": {
                "type": "zip",
                "url": "https://api.github.com/repos/webmozarts/assert/zipball/6964c76c7804814a842473e0c8fd15bab0f18e25",
                "reference": "6964c76c7804814a842473e0c8fd15bab0f18e25",
                "shasum": ""
            },
            "require": {
                "php": "^7.2 || ^8.0",
                "symfony/polyfill-ctype": "^1.8"
            },
            "conflict": {
                "phpstan/phpstan": "<0.12.20",
                "vimeo/psalm": "<4.6.1 || 4.6.2"
            },
            "require-dev": {
                "phpunit/phpunit": "^8.5.13"
            },
            "type": "library",
            "extra": {
                "branch-alias": {
                    "dev-master": "1.10-dev"
                }
            },
            "autoload": {
                "psr-4": {
                    "Webmozart\\Assert\\": "src/"
                }
            },
            "notification-url": "https://packagist.org/downloads/",
            "license": [
                "MIT"
            ],
            "authors": [
                {
                    "name": "Bernhard Schussek",
                    "email": "bschussek@gmail.com"
                }
            ],
            "description": "Assertions to validate method input/output with nice error messages.",
            "keywords": [
                "assert",
                "check",
                "validate"
            ],
            "support": {
                "issues": "https://github.com/webmozarts/assert/issues",
                "source": "https://github.com/webmozarts/assert/tree/1.10.0"
            },
            "time": "2021-03-09T10:59:23+00:00"
        }
    ],
    "aliases": [],
    "minimum-stability": "stable",
    "stability-flags": [],
    "prefer-stable": false,
    "prefer-lowest": false,
    "platform": {
        "php": "^8.0"
    },
    "platform-dev": [],
    "plugin-api-version": "2.0.0"
}<|MERGE_RESOLUTION|>--- conflicted
+++ resolved
@@ -4,7 +4,6 @@
         "Read more about it at https://getcomposer.org/doc/01-basic-usage.md#installing-dependencies",
         "This file is @generated automatically"
     ],
-<<<<<<< HEAD
     "content-hash": "38cb5d8e8c2edbb7a8a4fdd831ded4f5",
     "packages": [
         {
@@ -148,10 +147,6 @@
             "time": "2021-01-18T20:58:21+00:00"
         }
     ],
-=======
-    "content-hash": "d8a5789d8380f9d3fb67e23d34e4823c",
-    "packages": [],
->>>>>>> ed3183de
     "packages-dev": [
         {
             "name": "davidlienhard/coding-standard",
@@ -266,31 +261,7 @@
             },
             "time": "2020-12-07T18:04:37+00:00"
         },
-        {
-<<<<<<< HEAD
-            "name": "league/flysystem-memory",
-            "version": "2.0.5",
-            "source": {
-                "type": "git",
-                "url": "https://github.com/thephpleague/flysystem-memory.git",
-                "reference": "f644026c705b8a501543f38cb8b745a603aa4952"
-            },
-            "dist": {
-                "type": "zip",
-                "url": "https://api.github.com/repos/thephpleague/flysystem-memory/zipball/f644026c705b8a501543f38cb8b745a603aa4952",
-                "reference": "f644026c705b8a501543f38cb8b745a603aa4952",
-                "shasum": ""
-            },
-            "require": {
-                "ext-fileinfo": "*",
-                "league/flysystem": "^2.0.0",
-                "php": "^7.2 || ^8.0"
-            },
-            "type": "library",
-            "autoload": {
-                "psr-4": {
-                    "League\\Flysystem\\InMemory\\": ""
-=======
+      {
             "name": "doctrine/instantiator",
             "version": "1.4.0",
             "source": {
@@ -776,7 +747,6 @@
             "autoload": {
                 "psr-4": {
                     "Prophecy\\": "src/Prophecy"
->>>>>>> ed3183de
                 }
             },
             "notification-url": "https://packagist.org/downloads/",
@@ -785,7 +755,6 @@
             ],
             "authors": [
                 {
-<<<<<<< HEAD
                     "name": "Frank de Jonge",
                     "email": "info@frankdejonge.nl"
                 }
@@ -803,7 +772,6 @@
                 "source": "https://github.com/thephpleague/flysystem-memory/tree/2.0.5"
             },
             "time": "2021-02-12T19:24:17+00:00"
-=======
                     "name": "Konstantin Kudryashov",
                     "email": "ever.zet@gmail.com",
                     "homepage": "http://everzet.com"
@@ -828,7 +796,6 @@
                 "source": "https://github.com/phpspec/prophecy/tree/1.13.0"
             },
             "time": "2021-03-17T13:42:18+00:00"
->>>>>>> ed3183de
         },
         {
             "name": "phpstan/phpdoc-parser",
