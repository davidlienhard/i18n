{
    "_readme": [
        "This file locks the dependencies of your project to a known state",
        "Read more about it at https://getcomposer.org/doc/01-basic-usage.md#installing-dependencies",
        "This file is @generated automatically"
    ],
<<<<<<< HEAD
    "content-hash": "08160f445083f058f308ede58f9f05fd",
=======
    "content-hash": "c42ffba5040360328ccf453fc4089f98",
>>>>>>> 44558567
    "packages": [],
    "packages-dev": [
        {
            "name": "dancryer/php-docblock-checker",
            "version": "1.10.2",
            "source": {
                "type": "git",
                "url": "https://github.com/dancryer/php-docblock-checker.git",
                "reference": "687bb03a1cf6dd6d0115c018d97fa68e42203299"
            },
            "dist": {
                "type": "zip",
                "url": "https://api.github.com/repos/dancryer/php-docblock-checker/zipball/687bb03a1cf6dd6d0115c018d97fa68e42203299",
                "reference": "687bb03a1cf6dd6d0115c018d97fa68e42203299",
                "shasum": ""
            },
            "require": {
                "ext-json": "*",
                "nikic/php-parser": "3.*|4.*",
                "php": ">=5.5",
                "symfony/console": "3.4.*|4.*",
                "symfony/yaml": "3.4.*|4.*"
            },
            "require-dev": {
                "jakub-onderka/php-parallel-lint": "0.8.*",
                "phperf/xh-tool": "^1.1",
                "phpstan/phpstan": "^0.11.5",
                "phpunit/phpunit": "^4.8",
                "squizlabs/php_codesniffer": "^3.4"
            },
            "bin": [
                "bin/phpdoccheck"
            ],
            "type": "library",
            "autoload": {
                "psr-4": {
                    "PhpDocBlockChecker\\": "src"
                }
            },
            "notification-url": "https://packagist.org/downloads/",
            "license": [
                "BSD-2-Clause"
            ],
            "authors": [
                {
                    "name": "Dan Cryer",
                    "email": "dan.cryer@block8.co.uk",
                    "homepage": "http://www.block8.co.uk",
                    "role": "Developer"
                }
            ],
            "description": "A simple tool for checking that your PHP classes and methods use docblocks.",
            "homepage": "https://www.phptesting.org/",
            "keywords": [
                "checker",
                "code quality",
                "comment",
                "docblock",
                "php",
                "phpci",
                "testing"
            ],
            "support": {
                "issues": "https://github.com/dancryer/php-docblock-checker/issues",
                "source": "https://github.com/dancryer/php-docblock-checker"
            },
            "time": "2019-04-26T10:38:36+00:00"
        },
        {
            "name": "nikic/php-parser",
            "version": "v4.10.2",
            "source": {
                "type": "git",
                "url": "https://github.com/nikic/PHP-Parser.git",
                "reference": "658f1be311a230e0907f5dfe0213742aff0596de"
            },
            "dist": {
                "type": "zip",
                "url": "https://api.github.com/repos/nikic/PHP-Parser/zipball/658f1be311a230e0907f5dfe0213742aff0596de",
                "reference": "658f1be311a230e0907f5dfe0213742aff0596de",
                "shasum": ""
            },
            "require": {
                "ext-tokenizer": "*",
                "php": ">=7.0"
            },
            "require-dev": {
                "ircmaxell/php-yacc": "^0.0.7",
                "phpunit/phpunit": "^6.5 || ^7.0 || ^8.0 || ^9.0"
            },
            "bin": [
                "bin/php-parse"
            ],
            "type": "library",
            "extra": {
                "branch-alias": {
                    "dev-master": "4.9-dev"
                }
            },
            "autoload": {
                "psr-4": {
                    "PhpParser\\": "lib/PhpParser"
                }
            },
            "notification-url": "https://packagist.org/downloads/",
            "license": [
                "BSD-3-Clause"
            ],
            "authors": [
                {
                    "name": "Nikita Popov"
                }
            ],
            "description": "A PHP parser written in PHP",
            "keywords": [
                "parser",
                "php"
            ],
            "support": {
                "issues": "https://github.com/nikic/PHP-Parser/issues",
                "source": "https://github.com/nikic/PHP-Parser/tree/v4.10.2"
            },
            "time": "2020-09-26T10:30:38+00:00"
        },
        {
            "name": "phpstan/phpstan",
            "version": "0.12.76",
            "source": {
                "type": "git",
                "url": "https://github.com/phpstan/phpstan.git",
                "reference": "7aaaf9a759a29795e8f46d48041af1c1f1b23d38"
            },
            "dist": {
                "type": "zip",
                "url": "https://api.github.com/repos/phpstan/phpstan/zipball/7aaaf9a759a29795e8f46d48041af1c1f1b23d38",
                "reference": "7aaaf9a759a29795e8f46d48041af1c1f1b23d38",
                "shasum": ""
            },
            "require": {
                "php": "^7.1|^8.0"
            },
            "conflict": {
                "phpstan/phpstan-shim": "*"
            },
            "bin": [
                "phpstan",
                "phpstan.phar"
            ],
            "type": "library",
            "extra": {
                "branch-alias": {
                    "dev-master": "0.12-dev"
                }
            },
            "autoload": {
                "files": [
                    "bootstrap.php"
                ]
            },
            "notification-url": "https://packagist.org/downloads/",
            "license": [
                "MIT"
            ],
            "description": "PHPStan - PHP Static Analysis Tool",
            "support": {
                "issues": "https://github.com/phpstan/phpstan/issues",
                "source": "https://github.com/phpstan/phpstan/tree/0.12.76"
            },
            "funding": [
                {
                    "url": "https://github.com/ondrejmirtes",
                    "type": "github"
                },
                {
                    "url": "https://www.patreon.com/phpstan",
                    "type": "patreon"
                },
                {
                    "url": "https://tidelift.com/funding/github/packagist/phpstan/phpstan",
                    "type": "tidelift"
                }
            ],
            "time": "2021-02-13T11:47:44+00:00"
        },
        {
            "name": "psr/container",
            "version": "1.0.0",
            "source": {
                "type": "git",
                "url": "https://github.com/php-fig/container.git",
                "reference": "b7ce3b176482dbbc1245ebf52b181af44c2cf55f"
            },
            "dist": {
                "type": "zip",
                "url": "https://api.github.com/repos/php-fig/container/zipball/b7ce3b176482dbbc1245ebf52b181af44c2cf55f",
                "reference": "b7ce3b176482dbbc1245ebf52b181af44c2cf55f",
                "shasum": ""
            },
            "require": {
                "php": ">=5.3.0"
            },
            "type": "library",
            "extra": {
                "branch-alias": {
                    "dev-master": "1.0.x-dev"
                }
            },
            "autoload": {
                "psr-4": {
                    "Psr\\Container\\": "src/"
                }
            },
            "notification-url": "https://packagist.org/downloads/",
            "license": [
                "MIT"
            ],
            "authors": [
                {
                    "name": "PHP-FIG",
                    "homepage": "http://www.php-fig.org/"
                }
            ],
            "description": "Common Container Interface (PHP FIG PSR-11)",
            "homepage": "https://github.com/php-fig/container",
            "keywords": [
                "PSR-11",
                "container",
                "container-interface",
                "container-interop",
                "psr"
            ],
            "support": {
                "issues": "https://github.com/php-fig/container/issues",
                "source": "https://github.com/php-fig/container/tree/master"
            },
            "time": "2017-02-14T16:28:37+00:00"
        },
        {
            "name": "squizlabs/php_codesniffer",
            "version": "3.5.8",
            "source": {
                "type": "git",
                "url": "https://github.com/squizlabs/PHP_CodeSniffer.git",
                "reference": "9d583721a7157ee997f235f327de038e7ea6dac4"
            },
            "dist": {
                "type": "zip",
                "url": "https://api.github.com/repos/squizlabs/PHP_CodeSniffer/zipball/9d583721a7157ee997f235f327de038e7ea6dac4",
                "reference": "9d583721a7157ee997f235f327de038e7ea6dac4",
                "shasum": ""
            },
            "require": {
                "ext-simplexml": "*",
                "ext-tokenizer": "*",
                "ext-xmlwriter": "*",
                "php": ">=5.4.0"
            },
            "require-dev": {
                "phpunit/phpunit": "^4.0 || ^5.0 || ^6.0 || ^7.0"
            },
            "bin": [
                "bin/phpcs",
                "bin/phpcbf"
            ],
            "type": "library",
            "extra": {
                "branch-alias": {
                    "dev-master": "3.x-dev"
                }
            },
            "notification-url": "https://packagist.org/downloads/",
            "license": [
                "BSD-3-Clause"
            ],
            "authors": [
                {
                    "name": "Greg Sherwood",
                    "role": "lead"
                }
            ],
            "description": "PHP_CodeSniffer tokenizes PHP, JavaScript and CSS files and detects violations of a defined set of coding standards.",
            "homepage": "https://github.com/squizlabs/PHP_CodeSniffer",
            "keywords": [
                "phpcs",
                "standards"
            ],
            "support": {
                "issues": "https://github.com/squizlabs/PHP_CodeSniffer/issues",
                "source": "https://github.com/squizlabs/PHP_CodeSniffer",
                "wiki": "https://github.com/squizlabs/PHP_CodeSniffer/wiki"
            },
            "time": "2020-10-23T02:01:07+00:00"
        },
        {
            "name": "symfony/console",
            "version": "v4.4.16",
            "source": {
                "type": "git",
                "url": "https://github.com/symfony/console.git",
                "reference": "20f73dd143a5815d475e0838ff867bce1eebd9d5"
            },
            "dist": {
                "type": "zip",
                "url": "https://api.github.com/repos/symfony/console/zipball/20f73dd143a5815d475e0838ff867bce1eebd9d5",
                "reference": "20f73dd143a5815d475e0838ff867bce1eebd9d5",
                "shasum": ""
            },
            "require": {
                "php": ">=7.1.3",
                "symfony/polyfill-mbstring": "~1.0",
                "symfony/polyfill-php73": "^1.8",
                "symfony/polyfill-php80": "^1.15",
                "symfony/service-contracts": "^1.1|^2"
            },
            "conflict": {
                "symfony/dependency-injection": "<3.4",
                "symfony/event-dispatcher": "<4.3|>=5",
                "symfony/lock": "<4.4",
                "symfony/process": "<3.3"
            },
            "provide": {
                "psr/log-implementation": "1.0"
            },
            "require-dev": {
                "psr/log": "~1.0",
                "symfony/config": "^3.4|^4.0|^5.0",
                "symfony/dependency-injection": "^3.4|^4.0|^5.0",
                "symfony/event-dispatcher": "^4.3",
                "symfony/lock": "^4.4|^5.0",
                "symfony/process": "^3.4|^4.0|^5.0",
                "symfony/var-dumper": "^4.3|^5.0"
            },
            "suggest": {
                "psr/log": "For using the console logger",
                "symfony/event-dispatcher": "",
                "symfony/lock": "",
                "symfony/process": ""
            },
            "type": "library",
            "autoload": {
                "psr-4": {
                    "Symfony\\Component\\Console\\": ""
                },
                "exclude-from-classmap": [
                    "/Tests/"
                ]
            },
            "notification-url": "https://packagist.org/downloads/",
            "license": [
                "MIT"
            ],
            "authors": [
                {
                    "name": "Fabien Potencier",
                    "email": "fabien@symfony.com"
                },
                {
                    "name": "Symfony Community",
                    "homepage": "https://symfony.com/contributors"
                }
            ],
            "description": "Symfony Console Component",
            "homepage": "https://symfony.com",
            "support": {
                "source": "https://github.com/symfony/console/tree/v4.4.16"
            },
            "funding": [
                {
                    "url": "https://symfony.com/sponsor",
                    "type": "custom"
                },
                {
                    "url": "https://github.com/fabpot",
                    "type": "github"
                },
                {
                    "url": "https://tidelift.com/funding/github/packagist/symfony/symfony",
                    "type": "tidelift"
                }
            ],
            "time": "2020-10-24T11:50:19+00:00"
        },
        {
            "name": "symfony/polyfill-ctype",
            "version": "v1.20.0",
            "source": {
                "type": "git",
                "url": "https://github.com/symfony/polyfill-ctype.git",
                "reference": "f4ba089a5b6366e453971d3aad5fe8e897b37f41"
            },
            "dist": {
                "type": "zip",
                "url": "https://api.github.com/repos/symfony/polyfill-ctype/zipball/f4ba089a5b6366e453971d3aad5fe8e897b37f41",
                "reference": "f4ba089a5b6366e453971d3aad5fe8e897b37f41",
                "shasum": ""
            },
            "require": {
                "php": ">=7.1"
            },
            "suggest": {
                "ext-ctype": "For best performance"
            },
            "type": "library",
            "extra": {
                "branch-alias": {
                    "dev-main": "1.20-dev"
                },
                "thanks": {
                    "name": "symfony/polyfill",
                    "url": "https://github.com/symfony/polyfill"
                }
            },
            "autoload": {
                "psr-4": {
                    "Symfony\\Polyfill\\Ctype\\": ""
                },
                "files": [
                    "bootstrap.php"
                ]
            },
            "notification-url": "https://packagist.org/downloads/",
            "license": [
                "MIT"
            ],
            "authors": [
                {
                    "name": "Gert de Pagter",
                    "email": "BackEndTea@gmail.com"
                },
                {
                    "name": "Symfony Community",
                    "homepage": "https://symfony.com/contributors"
                }
            ],
            "description": "Symfony polyfill for ctype functions",
            "homepage": "https://symfony.com",
            "keywords": [
                "compatibility",
                "ctype",
                "polyfill",
                "portable"
            ],
            "support": {
                "source": "https://github.com/symfony/polyfill-ctype/tree/v1.20.0"
            },
            "funding": [
                {
                    "url": "https://symfony.com/sponsor",
                    "type": "custom"
                },
                {
                    "url": "https://github.com/fabpot",
                    "type": "github"
                },
                {
                    "url": "https://tidelift.com/funding/github/packagist/symfony/symfony",
                    "type": "tidelift"
                }
            ],
            "time": "2020-10-23T14:02:19+00:00"
        },
        {
            "name": "symfony/polyfill-mbstring",
            "version": "v1.20.0",
            "source": {
                "type": "git",
                "url": "https://github.com/symfony/polyfill-mbstring.git",
                "reference": "39d483bdf39be819deabf04ec872eb0b2410b531"
            },
            "dist": {
                "type": "zip",
                "url": "https://api.github.com/repos/symfony/polyfill-mbstring/zipball/39d483bdf39be819deabf04ec872eb0b2410b531",
                "reference": "39d483bdf39be819deabf04ec872eb0b2410b531",
                "shasum": ""
            },
            "require": {
                "php": ">=7.1"
            },
            "suggest": {
                "ext-mbstring": "For best performance"
            },
            "type": "library",
            "extra": {
                "branch-alias": {
                    "dev-main": "1.20-dev"
                },
                "thanks": {
                    "name": "symfony/polyfill",
                    "url": "https://github.com/symfony/polyfill"
                }
            },
            "autoload": {
                "psr-4": {
                    "Symfony\\Polyfill\\Mbstring\\": ""
                },
                "files": [
                    "bootstrap.php"
                ]
            },
            "notification-url": "https://packagist.org/downloads/",
            "license": [
                "MIT"
            ],
            "authors": [
                {
                    "name": "Nicolas Grekas",
                    "email": "p@tchwork.com"
                },
                {
                    "name": "Symfony Community",
                    "homepage": "https://symfony.com/contributors"
                }
            ],
            "description": "Symfony polyfill for the Mbstring extension",
            "homepage": "https://symfony.com",
            "keywords": [
                "compatibility",
                "mbstring",
                "polyfill",
                "portable",
                "shim"
            ],
            "support": {
                "source": "https://github.com/symfony/polyfill-mbstring/tree/v1.20.0"
            },
            "funding": [
                {
                    "url": "https://symfony.com/sponsor",
                    "type": "custom"
                },
                {
                    "url": "https://github.com/fabpot",
                    "type": "github"
                },
                {
                    "url": "https://tidelift.com/funding/github/packagist/symfony/symfony",
                    "type": "tidelift"
                }
            ],
            "time": "2020-10-23T14:02:19+00:00"
        },
        {
            "name": "symfony/polyfill-php73",
            "version": "v1.20.0",
            "source": {
                "type": "git",
                "url": "https://github.com/symfony/polyfill-php73.git",
                "reference": "8ff431c517be11c78c48a39a66d37431e26a6bed"
            },
            "dist": {
                "type": "zip",
                "url": "https://api.github.com/repos/symfony/polyfill-php73/zipball/8ff431c517be11c78c48a39a66d37431e26a6bed",
                "reference": "8ff431c517be11c78c48a39a66d37431e26a6bed",
                "shasum": ""
            },
            "require": {
                "php": ">=7.1"
            },
            "type": "library",
            "extra": {
                "branch-alias": {
                    "dev-main": "1.20-dev"
                },
                "thanks": {
                    "name": "symfony/polyfill",
                    "url": "https://github.com/symfony/polyfill"
                }
            },
            "autoload": {
                "psr-4": {
                    "Symfony\\Polyfill\\Php73\\": ""
                },
                "files": [
                    "bootstrap.php"
                ],
                "classmap": [
                    "Resources/stubs"
                ]
            },
            "notification-url": "https://packagist.org/downloads/",
            "license": [
                "MIT"
            ],
            "authors": [
                {
                    "name": "Nicolas Grekas",
                    "email": "p@tchwork.com"
                },
                {
                    "name": "Symfony Community",
                    "homepage": "https://symfony.com/contributors"
                }
            ],
            "description": "Symfony polyfill backporting some PHP 7.3+ features to lower PHP versions",
            "homepage": "https://symfony.com",
            "keywords": [
                "compatibility",
                "polyfill",
                "portable",
                "shim"
            ],
            "support": {
                "source": "https://github.com/symfony/polyfill-php73/tree/v1.20.0"
            },
            "funding": [
                {
                    "url": "https://symfony.com/sponsor",
                    "type": "custom"
                },
                {
                    "url": "https://github.com/fabpot",
                    "type": "github"
                },
                {
                    "url": "https://tidelift.com/funding/github/packagist/symfony/symfony",
                    "type": "tidelift"
                }
            ],
            "time": "2020-10-23T14:02:19+00:00"
        },
        {
            "name": "symfony/polyfill-php80",
            "version": "v1.20.0",
            "source": {
                "type": "git",
                "url": "https://github.com/symfony/polyfill-php80.git",
                "reference": "e70aa8b064c5b72d3df2abd5ab1e90464ad009de"
            },
            "dist": {
                "type": "zip",
                "url": "https://api.github.com/repos/symfony/polyfill-php80/zipball/e70aa8b064c5b72d3df2abd5ab1e90464ad009de",
                "reference": "e70aa8b064c5b72d3df2abd5ab1e90464ad009de",
                "shasum": ""
            },
            "require": {
                "php": ">=7.1"
            },
            "type": "library",
            "extra": {
                "branch-alias": {
                    "dev-main": "1.20-dev"
                },
                "thanks": {
                    "name": "symfony/polyfill",
                    "url": "https://github.com/symfony/polyfill"
                }
            },
            "autoload": {
                "psr-4": {
                    "Symfony\\Polyfill\\Php80\\": ""
                },
                "files": [
                    "bootstrap.php"
                ],
                "classmap": [
                    "Resources/stubs"
                ]
            },
            "notification-url": "https://packagist.org/downloads/",
            "license": [
                "MIT"
            ],
            "authors": [
                {
                    "name": "Ion Bazan",
                    "email": "ion.bazan@gmail.com"
                },
                {
                    "name": "Nicolas Grekas",
                    "email": "p@tchwork.com"
                },
                {
                    "name": "Symfony Community",
                    "homepage": "https://symfony.com/contributors"
                }
            ],
            "description": "Symfony polyfill backporting some PHP 8.0+ features to lower PHP versions",
            "homepage": "https://symfony.com",
            "keywords": [
                "compatibility",
                "polyfill",
                "portable",
                "shim"
            ],
            "support": {
                "source": "https://github.com/symfony/polyfill-php80/tree/v1.20.0"
            },
            "funding": [
                {
                    "url": "https://symfony.com/sponsor",
                    "type": "custom"
                },
                {
                    "url": "https://github.com/fabpot",
                    "type": "github"
                },
                {
                    "url": "https://tidelift.com/funding/github/packagist/symfony/symfony",
                    "type": "tidelift"
                }
            ],
            "time": "2020-10-23T14:02:19+00:00"
        },
        {
            "name": "symfony/service-contracts",
            "version": "v2.2.0",
            "source": {
                "type": "git",
                "url": "https://github.com/symfony/service-contracts.git",
                "reference": "d15da7ba4957ffb8f1747218be9e1a121fd298a1"
            },
            "dist": {
                "type": "zip",
                "url": "https://api.github.com/repos/symfony/service-contracts/zipball/d15da7ba4957ffb8f1747218be9e1a121fd298a1",
                "reference": "d15da7ba4957ffb8f1747218be9e1a121fd298a1",
                "shasum": ""
            },
            "require": {
                "php": ">=7.2.5",
                "psr/container": "^1.0"
            },
            "suggest": {
                "symfony/service-implementation": ""
            },
            "type": "library",
            "extra": {
                "branch-alias": {
                    "dev-master": "2.2-dev"
                },
                "thanks": {
                    "name": "symfony/contracts",
                    "url": "https://github.com/symfony/contracts"
                }
            },
            "autoload": {
                "psr-4": {
                    "Symfony\\Contracts\\Service\\": ""
                }
            },
            "notification-url": "https://packagist.org/downloads/",
            "license": [
                "MIT"
            ],
            "authors": [
                {
                    "name": "Nicolas Grekas",
                    "email": "p@tchwork.com"
                },
                {
                    "name": "Symfony Community",
                    "homepage": "https://symfony.com/contributors"
                }
            ],
            "description": "Generic abstractions related to writing services",
            "homepage": "https://symfony.com",
            "keywords": [
                "abstractions",
                "contracts",
                "decoupling",
                "interfaces",
                "interoperability",
                "standards"
            ],
            "support": {
                "source": "https://github.com/symfony/service-contracts/tree/master"
            },
            "funding": [
                {
                    "url": "https://symfony.com/sponsor",
                    "type": "custom"
                },
                {
                    "url": "https://github.com/fabpot",
                    "type": "github"
                },
                {
                    "url": "https://tidelift.com/funding/github/packagist/symfony/symfony",
                    "type": "tidelift"
                }
            ],
            "time": "2020-09-07T11:33:47+00:00"
        },
        {
            "name": "symfony/yaml",
            "version": "v4.4.16",
            "source": {
                "type": "git",
                "url": "https://github.com/symfony/yaml.git",
                "reference": "543cb4dbd45ed803f08a9a65f27fb149b5dd20c2"
            },
            "dist": {
                "type": "zip",
                "url": "https://api.github.com/repos/symfony/yaml/zipball/543cb4dbd45ed803f08a9a65f27fb149b5dd20c2",
                "reference": "543cb4dbd45ed803f08a9a65f27fb149b5dd20c2",
                "shasum": ""
            },
            "require": {
                "php": ">=7.1.3",
                "symfony/polyfill-ctype": "~1.8"
            },
            "conflict": {
                "symfony/console": "<3.4"
            },
            "require-dev": {
                "symfony/console": "^3.4|^4.0|^5.0"
            },
            "suggest": {
                "symfony/console": "For validating YAML files using the lint command"
            },
            "type": "library",
            "autoload": {
                "psr-4": {
                    "Symfony\\Component\\Yaml\\": ""
                },
                "exclude-from-classmap": [
                    "/Tests/"
                ]
            },
            "notification-url": "https://packagist.org/downloads/",
            "license": [
                "MIT"
            ],
            "authors": [
                {
                    "name": "Fabien Potencier",
                    "email": "fabien@symfony.com"
                },
                {
                    "name": "Symfony Community",
                    "homepage": "https://symfony.com/contributors"
                }
            ],
            "description": "Symfony Yaml Component",
            "homepage": "https://symfony.com",
            "support": {
                "source": "https://github.com/symfony/yaml/tree/v4.4.16"
            },
            "funding": [
                {
                    "url": "https://symfony.com/sponsor",
                    "type": "custom"
                },
                {
                    "url": "https://github.com/fabpot",
                    "type": "github"
                },
                {
                    "url": "https://tidelift.com/funding/github/packagist/symfony/symfony",
                    "type": "tidelift"
                }
            ],
            "time": "2020-10-24T11:50:19+00:00"
        }
    ],
    "aliases": [],
    "minimum-stability": "stable",
    "stability-flags": [],
    "prefer-stable": false,
    "prefer-lowest": false,
    "platform": {
        "php": "^8.0"
    },
    "platform-dev": [],
    "plugin-api-version": "2.0.0"
}<|MERGE_RESOLUTION|>--- conflicted
+++ resolved
@@ -4,11 +4,7 @@
         "Read more about it at https://getcomposer.org/doc/01-basic-usage.md#installing-dependencies",
         "This file is @generated automatically"
     ],
-<<<<<<< HEAD
-    "content-hash": "08160f445083f058f308ede58f9f05fd",
-=======
-    "content-hash": "c42ffba5040360328ccf453fc4089f98",
->>>>>>> 44558567
+    "content-hash": "557d12b9cf229159fbbd1227741f2109",
     "packages": [],
     "packages-dev": [
         {
